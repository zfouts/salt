--- conflicted
+++ resolved
@@ -14,12 +14,9 @@
 import os
 import sys
 import glob
-<<<<<<< HEAD
-=======
 import time
 import operator
 import platform
->>>>>>> d9c5f574
 try:
     from urllib2 import urlopen
 except ImportError:
