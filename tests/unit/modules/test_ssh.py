# -*- coding: utf-8 -*-

# import Python Libs
from __future__ import absolute_import, unicode_literals, print_function
import tempfile

# Import Salt Testing Libs
from tests.support.mixins import LoaderModuleMockMixin
from tests.support.unit import skipIf, TestCase
from tests.support.mock import (
    MagicMock,
    NO_MOCK,
    NO_MOCK_REASON,
    patch
)

# Import Salt Libs
import salt.utils.files
import salt.utils.platform
import salt.modules.ssh as ssh
from salt.exceptions import CommandExecutionError


@skipIf(NO_MOCK, NO_MOCK_REASON)
class SSHAuthKeyTestCase(TestCase, LoaderModuleMockMixin):
    '''
    TestCase for salt.modules.ssh
    '''
    def setup_loader_modules(self):
        return {
            ssh: {
                '__salt__': {
                    'user.info': lambda u: getattr(self, 'user_info_mock', None),
                }
            }
        }

    def tearDown(self):
        try:
            delattr(self, 'user_info_mock')
        except AttributeError:
            pass

    def test_expand_user_token(self):
        '''
        Test if the %u, %h, and %% tokens are correctly expanded
        '''
        output = ssh._expand_authorized_keys_path('/home/%u', 'user',
                '/home/user')
        self.assertEqual(output, '/home/user')

        output = ssh._expand_authorized_keys_path('/home/%h', 'user',
                '/home/user')
        self.assertEqual(output, '/home//home/user')

        output = ssh._expand_authorized_keys_path('%h/foo', 'user',
                '/home/user')
        self.assertEqual(output, '/home/user/foo')

        output = ssh._expand_authorized_keys_path('/srv/%h/aaa/%u%%', 'user',
                '/home/user')
        self.assertEqual(output, '/srv//home/user/aaa/user%')

        user = 'dude'
        home = '/home/dude'
        path = '/home/dude%'
        self.assertRaises(CommandExecutionError, ssh._expand_authorized_keys_path, path, user, home)

        path = '/home/%dude'
        self.assertRaises(CommandExecutionError, ssh._expand_authorized_keys_path, path, user, home)

    def test_set_auth_key_invalid(self):
        self.user_info_mock = {'home': '/dev/null'}
        # Inserting invalid public key should be rejected
        invalid_key = 'AAAAB3NzaC1kc3MAAACBAL0sQ9fJ5bYTEyY'  # missing padding
        self.assertEqual(ssh.set_auth_key('user', invalid_key), 'Invalid public key')

    def test_replace_auth_key(self):
        '''
        Test the _replace_auth_key with some different authorized_keys examples
        '''
        # First test a known working example, gathered from the authorized_keys file
        # in the integration test files.
        enc = 'ssh-rsa'
        key = 'AAAAB3NzaC1yc2EAAAABIwAAAQEAq2A7hRGmdnm9tUDbO9IDSwBK6TbQa+' \
              'PXYPCPy6rbTrTtw7PHkccKrpp0yVhp5HdEIcKr6pLlVDBfOLX9QUsyCOV0wzfjIJNl' \
              'GEYsdlLJizHhbn2mUjvSAHQqZETYP81eFzLQNnPHt4EVVUh7VfDESU84KezmD5QlWp' \
              'XLmvU31/yMf+Se8xhHTvKSCZIFImWwoG6mbUoWf9nzpIoaSjB+weqqUUmpaaasXVal' \
              '72J+UX2B+2RPW3RcT0eOzQgqlJL3RKrTJvdsjE3JEAvGq3lGHSZXy28G3skua2SmVi' \
              '/w4yCE6gbODqnTWlg7+wC604ydGXA8VJiS5ap43JXiUFFAaQ=='
        options = 'command="/usr/local/lib/ssh-helper"'
        email = 'github.com'
        empty_line = '\n'
        comment_line = '# this is a comment\n'

        # Write out the authorized key to a temporary file
<<<<<<< HEAD
        if salt.utils.platform.is_windows():
            temp_file = tempfile.NamedTemporaryFile(delete=False)
        else:
            temp_file = tempfile.NamedTemporaryFile(delete=False, mode='w+')

        # Add comment
        temp_file.write(comment_line)
        # Add empty line for #41335
        temp_file.write(empty_line)
        temp_file.write('{0} {1} {2} {3}'.format(options, enc, key, email))
=======
        temp_file = tempfile.NamedTemporaryFile(delete=False, mode='w+')
>>>>>>> e5732368
        temp_file.close()

        with salt.utils.fopen(temp_file.name, 'w') as _fh:
            # Add comment
            _fh.write(comment_line)
            # Add empty line for #41335
            _fh.write(empty_line)
            _fh.write('{0} {1} {2} {3}'.format(options, enc, key, email))

        with patch.dict(ssh.__salt__, {'user.info': MagicMock(return_value={})}):
            with patch('salt.modules.ssh._get_config_file', MagicMock(return_value=temp_file.name)):
                ssh._replace_auth_key('foo', key, config=temp_file.name)

        # The previous authorized key should have been replaced by the simpler one
        with salt.utils.files.fopen(temp_file.name) as _fh:
            file_txt = salt.utils.stringutils.to_unicode(_fh.read())
            self.assertIn(enc, file_txt)
            self.assertIn(key, file_txt)
            self.assertNotIn(options, file_txt)
            self.assertNotIn(email, file_txt)

        # Now test a very simple key using ecdsa instead of ssh-rsa and with multiple options
        enc = 'ecdsa-sha2-nistp256'
        key = 'abcxyz'

        with salt.utils.files.fopen(temp_file.name, 'a') as _fh:
            _fh.write(salt.utils.stringutils.to_str('{0} {1}'.format(enc, key)))

        # Replace the simple key from before with the more complicated options + new email
        # Option example is taken from Pull Request #39855
        options = ['no-port-forwarding', 'no-agent-forwarding', 'no-X11-forwarding',
                   'command="echo \'Please login as the user \"ubuntu\" rather than the user \"root\".\'']
        email = 'foo@example.com'

        with patch.dict(ssh.__salt__, {'user.info': MagicMock(return_value={})}):
            with patch('salt.modules.ssh._get_config_file', MagicMock(return_value=temp_file.name)):
                ssh._replace_auth_key('foo', key, enc=enc, comment=email, options=options, config=temp_file.name)

        # Assert that the new line was added as-is to the file
        with salt.utils.files.fopen(temp_file.name) as _fh:
            file_txt = salt.utils.stringutils.to_unicode(_fh.read())
            self.assertIn(enc, file_txt)
            self.assertIn(key, file_txt)
            self.assertIn('{0} '.format(','.join(options)), file_txt)
            self.assertIn(email, file_txt)
            self.assertIn(empty_line, file_txt)
            self.assertIn(comment_line, file_txt)<|MERGE_RESOLUTION|>--- conflicted
+++ resolved
@@ -94,23 +94,10 @@
         comment_line = '# this is a comment\n'
 
         # Write out the authorized key to a temporary file
-<<<<<<< HEAD
-        if salt.utils.platform.is_windows():
-            temp_file = tempfile.NamedTemporaryFile(delete=False)
-        else:
-            temp_file = tempfile.NamedTemporaryFile(delete=False, mode='w+')
-
-        # Add comment
-        temp_file.write(comment_line)
-        # Add empty line for #41335
-        temp_file.write(empty_line)
-        temp_file.write('{0} {1} {2} {3}'.format(options, enc, key, email))
-=======
         temp_file = tempfile.NamedTemporaryFile(delete=False, mode='w+')
->>>>>>> e5732368
         temp_file.close()
 
-        with salt.utils.fopen(temp_file.name, 'w') as _fh:
+        with salt.utils.files.fopen(temp_file.name, 'w') as _fh:
             # Add comment
             _fh.write(comment_line)
             # Add empty line for #41335
