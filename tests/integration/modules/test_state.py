--- conflicted
+++ resolved
@@ -2135,13 +2135,8 @@
         to true in pillar data
         '''
         self._add_runtime_pillar(pillar={'test': True})
-<<<<<<< HEAD
         testfile = os.path.join(RUNTIME_VARS.TMP, 'testfile')
-        comment = 'The file {0} is set to be changed'.format(testfile)
-=======
-        testfile = os.path.join(TMP, 'testfile')
         comment = 'The file {0} is set to be changed\nNote: No changes made, actual changes may\nbe different due to other states.'.format(testfile)
->>>>>>> a4156f1a
         ret = self.run_function('state.sls', ['core'])
 
         for key, val in ret.items():
@@ -2178,11 +2173,7 @@
         for key, val in ret.items():
             self.assertEqual(
                 val['comment'],
-<<<<<<< HEAD
-                'The file {0} is set to be changed'.format(file_name))
-=======
                 'The file {0} is set to be changed\nNote: No changes made, actual changes may\nbe different due to other states.'.format(file_name))
->>>>>>> a4156f1a
             self.assertEqual(val['changes'], {'newfile': file_name})
 
     def test_state_sls_id_test_true_post_run(self):
