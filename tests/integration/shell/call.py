--- conflicted
+++ resolved
@@ -290,10 +290,6 @@
                 catch_stderr=True,
                 with_retcode=True
             )
-<<<<<<< HEAD
-            print ret
-=======
->>>>>>> 40e8840b
 
             with salt.utils.fopen(output_file_append) as ofa:
                 output = ofa.read()
