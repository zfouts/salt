#
# This file is autogenerated by pip-compile
# To update, run:
#
#    pip-compile -o requirements/static/py3.5/tcp-windows.txt -v requirements/base.txt requirements/pytest.txt requirements/static/windows.in
#
asn1crypto==0.24.0        # via cryptography
atomicwrites==1.3.0       # via pytest
attrs==19.1.0             # via pytest
<<<<<<< HEAD
aws-sam-translator==1.11.0  # via cfn-lint
aws-xray-sdk==2.4.2       # via moto
=======
aws-xray-sdk==0.95        # via moto
>>>>>>> 008bd695
backports.ssl-match-hostname==3.7.0.1  # via websocket-client
boto3==1.9.132
boto==2.49.0
<<<<<<< HEAD
botocore==1.12.132        # via aws-xray-sdk, boto3, moto, s3transfer
=======
botocore==1.12.130        # via boto3, moto, s3transfer
>>>>>>> 008bd695
cachetools==3.1.0         # via google-auth
certifi==2019.3.9         # via kubernetes, requests
cffi==1.12.2              # via cryptography
cfn-lint==0.19.1          # via moto
chardet==3.0.4            # via requests
colorama==0.4.1           # via pytest
coverage==4.5.3           # via pytest-cov
cryptography==2.6.1       # via moto, pyopenssl
dmidecode==0.9.0
dnspython==1.16.0
docker-pycreds==0.4.0     # via docker
docker==2.7.0
docutils==0.14            # via botocore
ecdsa==0.13.2             # via python-jose
<<<<<<< HEAD
future==0.17.1            # via aws-xray-sdk, python-jose
=======
future==0.17.1            # via python-jose
>>>>>>> 008bd695
google-auth==1.6.3        # via kubernetes
idna==2.8                 # via moto, requests
ipaddress==1.0.22         # via kubernetes
jinja2==2.10.1
jmespath==0.9.4           # via boto3, botocore
<<<<<<< HEAD
jsondiff==1.1.2           # via moto
jsonpatch==1.23           # via cfn-lint
jsonpickle==1.1           # via aws-xray-sdk
jsonpointer==2.0          # via jsonpatch
=======
jsondiff==1.1.1           # via moto
jsonpickle==1.1           # via aws-xray-sdk
>>>>>>> 008bd695
jsonschema==2.6.0
keyring==5.7.1
kubernetes==3.0.0
markupsafe==1.1.1
mock==2.0.0 ; python_version < "3.6"
more-itertools==5.0.0
<<<<<<< HEAD
moto==1.3.8
=======
moto==1.3.7
>>>>>>> 008bd695
msgpack-python==0.5.6
msgpack==0.6.1
patch==1.16
pathlib2==2.3.3           # via pytest
pbr==5.1.3                # via mock
pluggy==0.9.0             # via pytest
psutil==5.6.1
py==1.8.0                 # via pytest
pyaml==19.4.1             # via moto
pyasn1-modules==0.2.4     # via google-auth
pyasn1==0.4.5             # via pyasn1-modules, rsa
pycparser==2.19           # via cffi
pycryptodome==3.8.1       # via python-jose
pyopenssl==19.0.0
pytest-cov==2.6.1
pytest-helpers-namespace==2019.1.8
pytest-salt-runtests-bridge==2019.1.30
pytest-salt==2018.12.8
pytest-tempdir==2018.8.11
pytest-timeout==1.3.3
<<<<<<< HEAD
pytest==4.4.1
python-dateutil==2.8.0    # via botocore, kubernetes, moto
python-etcd==0.4.5
python-gnupg==0.4.4
python-jose==3.0.1        # via moto
=======
pytest==4.4.0
python-dateutil==2.8.0    # via botocore, kubernetes, moto
python-etcd==0.4.2
python-gnupg==0.4.4
python-jose==2.0.2        # via moto
>>>>>>> 008bd695
pytz==2019.1              # via moto
pyvmomi==6.7.1.2018.12
pywin32==223
pyyaml==3.13
requests==2.21.0
responses==0.10.6         # via moto
rfc3987==1.3.8
rsa==4.0                  # via google-auth, python-jose
s3transfer==0.2.0         # via boto3
salttesting==2017.6.1
sed==0.3.1
setproctitle==1.1.10
<<<<<<< HEAD
six==1.12.0               # via aws-sam-translator, cfn-lint, cryptography, docker, docker-pycreds, google-auth, kubernetes, mock, more-itertools, moto, pathlib2, pyopenssl, pytest, python-dateutil, python-jose, pyvmomi, responses, salttesting, websocket-client
=======
six==1.12.0               # via cryptography, docker, docker-pycreds, google-auth, kubernetes, more-itertools, moto, pathlib2, pyopenssl, pytest, python-dateutil, python-jose, pyvmomi, responses, salttesting, websocket-client
>>>>>>> 008bd695
strict-rfc3339==0.7
timelib==0.2.4
tornado==4.5.3 ; python_version >= "3.4"
urllib3==1.24.2           # via botocore, kubernetes, python-etcd, requests
virtualenv==16.4.3
websocket-client==0.40.0  # via docker, kubernetes
werkzeug==0.15.2          # via moto
wmi==1.4.9
wrapt==1.11.1             # via aws-xray-sdk
xmltodict==0.12.0         # via moto<|MERGE_RESOLUTION|>--- conflicted
+++ resolved
@@ -7,24 +7,14 @@
 asn1crypto==0.24.0        # via cryptography
 atomicwrites==1.3.0       # via pytest
 attrs==19.1.0             # via pytest
-<<<<<<< HEAD
-aws-sam-translator==1.11.0  # via cfn-lint
-aws-xray-sdk==2.4.2       # via moto
-=======
 aws-xray-sdk==0.95        # via moto
->>>>>>> 008bd695
 backports.ssl-match-hostname==3.7.0.1  # via websocket-client
 boto3==1.9.132
 boto==2.49.0
-<<<<<<< HEAD
-botocore==1.12.132        # via aws-xray-sdk, boto3, moto, s3transfer
-=======
-botocore==1.12.130        # via boto3, moto, s3transfer
->>>>>>> 008bd695
+botocore==1.12.132        # via boto3, moto, s3transfer
 cachetools==3.1.0         # via google-auth
 certifi==2019.3.9         # via kubernetes, requests
 cffi==1.12.2              # via cryptography
-cfn-lint==0.19.1          # via moto
 chardet==3.0.4            # via requests
 colorama==0.4.1           # via pytest
 coverage==4.5.3           # via pytest-cov
@@ -35,36 +25,21 @@
 docker==2.7.0
 docutils==0.14            # via botocore
 ecdsa==0.13.2             # via python-jose
-<<<<<<< HEAD
-future==0.17.1            # via aws-xray-sdk, python-jose
-=======
 future==0.17.1            # via python-jose
->>>>>>> 008bd695
 google-auth==1.6.3        # via kubernetes
-idna==2.8                 # via moto, requests
+idna==2.8                 # via requests
 ipaddress==1.0.22         # via kubernetes
 jinja2==2.10.1
 jmespath==0.9.4           # via boto3, botocore
-<<<<<<< HEAD
-jsondiff==1.1.2           # via moto
-jsonpatch==1.23           # via cfn-lint
-jsonpickle==1.1           # via aws-xray-sdk
-jsonpointer==2.0          # via jsonpatch
-=======
 jsondiff==1.1.1           # via moto
 jsonpickle==1.1           # via aws-xray-sdk
->>>>>>> 008bd695
 jsonschema==2.6.0
 keyring==5.7.1
 kubernetes==3.0.0
 markupsafe==1.1.1
 mock==2.0.0 ; python_version < "3.6"
 more-itertools==5.0.0
-<<<<<<< HEAD
-moto==1.3.8
-=======
 moto==1.3.7
->>>>>>> 008bd695
 msgpack-python==0.5.6
 msgpack==0.6.1
 patch==1.16
@@ -85,19 +60,11 @@
 pytest-salt==2018.12.8
 pytest-tempdir==2018.8.11
 pytest-timeout==1.3.3
-<<<<<<< HEAD
 pytest==4.4.1
 python-dateutil==2.8.0    # via botocore, kubernetes, moto
 python-etcd==0.4.5
 python-gnupg==0.4.4
-python-jose==3.0.1        # via moto
-=======
-pytest==4.4.0
-python-dateutil==2.8.0    # via botocore, kubernetes, moto
-python-etcd==0.4.2
-python-gnupg==0.4.4
 python-jose==2.0.2        # via moto
->>>>>>> 008bd695
 pytz==2019.1              # via moto
 pyvmomi==6.7.1.2018.12
 pywin32==223
@@ -105,16 +72,12 @@
 requests==2.21.0
 responses==0.10.6         # via moto
 rfc3987==1.3.8
-rsa==4.0                  # via google-auth, python-jose
+rsa==4.0                  # via google-auth
 s3transfer==0.2.0         # via boto3
 salttesting==2017.6.1
 sed==0.3.1
 setproctitle==1.1.10
-<<<<<<< HEAD
-six==1.12.0               # via aws-sam-translator, cfn-lint, cryptography, docker, docker-pycreds, google-auth, kubernetes, mock, more-itertools, moto, pathlib2, pyopenssl, pytest, python-dateutil, python-jose, pyvmomi, responses, salttesting, websocket-client
-=======
-six==1.12.0               # via cryptography, docker, docker-pycreds, google-auth, kubernetes, more-itertools, moto, pathlib2, pyopenssl, pytest, python-dateutil, python-jose, pyvmomi, responses, salttesting, websocket-client
->>>>>>> 008bd695
+six==1.12.0               # via cryptography, docker, docker-pycreds, google-auth, kubernetes, mock, more-itertools, moto, pathlib2, pyopenssl, pytest, python-dateutil, python-jose, pyvmomi, responses, salttesting, websocket-client
 strict-rfc3339==0.7
 timelib==0.2.4
 tornado==4.5.3 ; python_version >= "3.4"
