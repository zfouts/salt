# -*- coding: utf-8 -*-
'''
Helper functions for use by mac modules
.. versionadded:: 2016.3.0
'''
from __future__ import absolute_import, unicode_literals

# Import Python Libraries
import logging
import subprocess
import os
import plistlib
import time
import xml.parsers.expat
try:
    import pwd
except ImportError:
    # The pwd module is not available on all platforms
    pass

# Import Salt Libs
import salt.modules.cmdmod
import salt.utils.args
import salt.utils.files
import salt.utils.path
import salt.utils.platform
import salt.utils.stringutils
import salt.utils.timed_subprocess
import salt.grains.extra
from salt.exceptions import CommandExecutionError, SaltInvocationError,\
    TimedProcTimeoutError

# Import Third Party Libs
from salt.ext.six.moves import range
from salt.ext import six

DEFAULT_SHELL = salt.grains.extra.shell()['shell']

# Set up logging
log = logging.getLogger(__name__)

__virtualname__ = 'mac_utils'

__salt__ = {
    'cmd.run_all': salt.modules.cmdmod._run_all_quiet,
    'cmd.run': salt.modules.cmdmod._run_quiet,
}

if six.PY2:
    class InvalidFileException(Exception):
        pass
    plistlib.InvalidFileException = InvalidFileException


def __virtual__():
    '''
    Load only on Mac OS
    '''
    if not salt.utils.platform.is_darwin():
        return (False, 'The mac_utils utility could not be loaded: '
                       'utility only works on MacOS systems.')

    return __virtualname__


def _run_all(cmd):
    '''

    Args:
        cmd:

    Returns:

    '''
    if not isinstance(cmd, list):
        cmd = salt.utils.args.shlex_split(cmd, posix=False)

    for idx, item in enumerate(cmd):
        if not isinstance(cmd[idx], six.string_types):
            cmd[idx] = six.text_type(cmd[idx])

    cmd = ' '.join(cmd)

    run_env = os.environ.copy()

    kwargs = {'cwd': None,
              'shell': DEFAULT_SHELL,
              'env': run_env,
              'stdin': None,
              'stdout': subprocess.PIPE,
              'stderr': subprocess.PIPE,
              'with_communicate': True,
              'timeout': None,
              'bg': False,
              }

    try:
        proc = salt.utils.timed_subprocess.TimedProc(cmd, **kwargs)

    except (OSError, IOError) as exc:
        raise CommandExecutionError(
            'Unable to run command \'{0}\' with the context \'{1}\', '
            'reason: {2}'.format(cmd, kwargs, exc)
        )

    ret = {}

    try:
        proc.run()
    except TimedProcTimeoutError as exc:
        ret['stdout'] = six.text_type(exc)
        ret['stderr'] = ''
        ret['retcode'] = 1
        ret['pid'] = proc.process.pid
        return ret

    out, err = proc.stdout, proc.stderr

    if out is not None:
        out = salt.utils.stringutils.to_str(out).rstrip()
    if err is not None:
        err = salt.utils.stringutils.to_str(err).rstrip()

    ret['pid'] = proc.process.pid
    ret['retcode'] = proc.process.returncode
    ret['stdout'] = out
    ret['stderr'] = err

    return ret


def _check_launchctl_stderr(ret):
    '''
    helper class to check the launchctl stderr.
    launchctl does not always return bad exit code
    if there is a failure
    '''
    err = ret['stderr'].lower()
    if 'service is disabled' in err:
        return True
    return False


def execute_return_success(cmd):
    '''
    Executes the passed command. Returns True if successful

    :param str cmd: The command to run

    :return: True if successful, otherwise False
    :rtype: bool

    :raises: Error if command fails or is not supported
    '''

    ret = _run_all(cmd)

    if ret['retcode'] != 0 or 'not supported' in ret['stdout'].lower():
        msg = 'Command Failed: {0}\n'.format(cmd)
        msg += 'Return Code: {0}\n'.format(ret['retcode'])
        msg += 'Output: {0}\n'.format(ret['stdout'])
        msg += 'Error: {0}\n'.format(ret['stderr'])
        raise CommandExecutionError(msg)

    return True


def execute_return_result(cmd):
    '''
    Executes the passed command. Returns the standard out if successful

    :param str cmd: The command to run

    :return: The standard out of the command if successful, otherwise returns
    an error
    :rtype: str

    :raises: Error if command fails or is not supported
    '''
    ret = _run_all(cmd)

    if ret['retcode'] != 0 or 'not supported' in ret['stdout'].lower():
        msg = 'Command Failed: {0}\n'.format(cmd)
        msg += 'Return Code: {0}\n'.format(ret['retcode'])
        msg += 'Output: {0}\n'.format(ret['stdout'])
        msg += 'Error: {0}\n'.format(ret['stderr'])
        raise CommandExecutionError(msg)

    return ret['stdout']


def parse_return(data):
    '''
    Returns the data portion of a string that is colon separated.

    :param str data: The string that contains the data to be parsed. Usually the
    standard out from a command

    For example:
    ``Time Zone: America/Denver``
    will return:
    ``America/Denver``
    '''

    if ': ' in data:
        return data.split(': ')[1]
    if ':\n' in data:
        return data.split(':\n')[1]
    else:
        return data


def validate_enabled(enabled):
    '''
    Helper function to validate the enabled parameter. Boolean values are
    converted to "on" and "off". String values are checked to make sure they are
    either "on" or "off"/"yes" or "no". Integer ``0`` will return "off". All
    other integers will return "on"

    :param enabled: Enabled can be boolean True or False, Integers, or string
    values "on" and "off"/"yes" and "no".
    :type: str, int, bool

    :return: "on" or "off" or errors
    :rtype: str
    '''
    if isinstance(enabled, six.string_types):
        if enabled.lower() not in ['on', 'off', 'yes', 'no']:
            msg = '\nMac Power: Invalid String Value for Enabled.\n' \
                  'String values must be \'on\' or \'off\'/\'yes\' or \'no\'.\n' \
                  'Passed: {0}'.format(enabled)
            raise SaltInvocationError(msg)

        return 'on' if enabled.lower() in ['on', 'yes'] else 'off'

    return 'on' if bool(enabled) else 'off'


def confirm_updated(value, check_fun, normalize_ret=False, wait=5):
    '''
    Wait up to ``wait`` seconds for a system parameter to be changed before
    deciding it hasn't changed.

    :param str value: The value indicating a successful change

    :param function check_fun: The function whose return is compared with
        ``value``

    :param bool normalize_ret: Whether to normalize the return from
        ``check_fun`` with ``validate_enabled``

    :param int wait: The maximum amount of seconds to wait for a system
        parameter to change
    '''
    for i in range(wait):
        state = validate_enabled(check_fun()) if normalize_ret else check_fun()
        if value in state:
            return True
        time.sleep(1)
    return False


def launchctl(sub_cmd, *args, **kwargs):
    '''
    Run a launchctl command and raise an error if it fails

    Args: additional args are passed to launchctl
        sub_cmd (str): Sub command supplied to launchctl

    Kwargs: passed to ``cmd.run_all``
        return_stdout (bool): A keyword argument. If true return the stdout of
            the launchctl command

    Returns:
        bool: ``True`` if successful
        str: The stdout of the launchctl command if requested

    Raises:
        CommandExecutionError: If command fails

    CLI Example:

    .. code-block:: bash

        import salt.utils.mac_service
        salt.utils.mac_service.launchctl('debug', 'org.cups.cupsd')
    '''
    # Get return type
    return_stdout = kwargs.pop('return_stdout', False)

    # Construct command
    cmd = ['launchctl', sub_cmd]
    cmd.extend(args)

    # Run command
    kwargs['python_shell'] = False
    kwargs = salt.utils.args.clean_kwargs(**kwargs)
    ret = __salt__['cmd.run_all'](cmd, **kwargs)
    error = _check_launchctl_stderr(ret)

    # Raise an error or return successful result
    if ret['retcode'] or error:
        out = 'Failed to {0} service:\n'.format(sub_cmd)
        out += 'stdout: {0}\n'.format(ret['stdout'])
        out += 'stderr: {0}\n'.format(ret['stderr'])
        out += 'retcode: {0}'.format(ret['retcode'])
        raise CommandExecutionError(out)
    else:
        return ret['stdout'] if return_stdout else True


def _available_services(refresh=False):
    '''
    This is a helper function for getting the available macOS services.

    The strategy is to look through the known system locations for
    launchd plist files, parse them, and use their information for
    populating the list of services. Services can run without a plist
    file present, but normally services which have an automated startup
    will have a plist file, so this is a minor compromise.
    '''
    try:
        if __context__['available_services'] and not refresh:
            log.debug('Found context for available services.')
            __context__['using_cached_services'] = True
            return __context__['available_services']
    except KeyError:
        pass

    launchd_paths = [
        '/Library/LaunchAgents',
        '/Library/LaunchDaemons',
        '/System/Library/LaunchAgents',
        '/System/Library/LaunchDaemons',
    ]

    try:
        for user in os.listdir('/Users/'):
            agent_path = '/Users/{}/Library/LaunchAgents'.format(user)
            if os.path.isdir(agent_path):
                launchd_paths.append(agent_path)
    except OSError:
        pass

    _available_services = dict()
    for launch_dir in launchd_paths:
        for root, dirs, files in salt.utils.path.os_walk(launch_dir):
            for file_name in files:

                # Must be a plist file
                if not file_name.endswith('.plist'):
                    continue

                # Follow symbolic links of files in _launchd_paths
                file_path = os.path.join(root, file_name)
                true_path = os.path.realpath(file_path)
<<<<<<< HEAD
                log.trace('Gathering service info for {}'.format(true_path))
=======
                log.trace('Gathering service info for %s', true_path)
>>>>>>> fa2dda85
                # ignore broken symlinks
                if not os.path.exists(true_path):
                    continue

                try:
                    if six.PY2:
                        # py2 plistlib can't read binary plists, and
                        # uses a different API than py3.
                        plist = plistlib.readPlist(true_path)
                    else:
                        with salt.utils.files.fopen(true_path, 'rb') as handle:
                            plist = plistlib.load(handle)

                except plistlib.InvalidFileException:
                    # Raised in python3 if the file is not XML.
                    # There's nothing we can do; move on to the next one.
                    msg = 'Unable to parse "%s" as it is invalid XML: InvalidFileException.'
                    logging.warning(msg, true_path)
                    continue

                except xml.parsers.expat.ExpatError:
                    # Raised by py2 for all errors.
                    # Raised by py3 if the file is XML, but with errors.
                    if six.PY3:
                        # There's an error in the XML, so move on.
                        msg = 'Unable to parse "%s" as it is invalid XML: xml.parsers.expat.ExpatError.'
                        logging.warning(msg, true_path)
                        continue

                    # Use the system provided plutil program to attempt
                    # conversion from binary.
                    cmd = '/usr/bin/plutil -convert xml1 -o - -- "{0}"'.format(
                        true_path)
                    try:
                        plist_xml = __salt__['cmd.run'](cmd)
                        plist = plistlib.readPlistFromString(plist_xml)
                    except xml.parsers.expat.ExpatError:
                        # There's still an error in the XML, so move on.
                        msg = 'Unable to parse "%s" as it is invalid XML: xml.parsers.expat.ExpatError.'
                        logging.warning(msg, true_path)
                        continue

                try:
                    # not all launchd plists contain a Label key
                    _available_services[plist['Label'].lower()] = {
                        'file_name': file_name,
                        'file_path': true_path,
                        'plist': plist}
                except KeyError:
<<<<<<< HEAD
                    log.debug('Service {} does not contain a'
                              ' Label key. Skipping.'.format(true_path))
=======
                    log.debug('Service %s does not contain a'
                              ' Label key. Skipping.', true_path)
>>>>>>> fa2dda85
                    continue

    # put this in __context__ as this is a time consuming function.
    # a fix for this issue. https://github.com/saltstack/salt/issues/48414
    __context__['available_services'] = _available_services
    # this is a fresh gathering of services, set cached to false
    __context__['using_cached_services'] = False

    return __context__['available_services']


def available_services(refresh=False):
    '''
    Return a dictionary of all available services on the system

    :param bool refresh: If you wish to refresh the available services
    as this data is cached on the first run.

    Returns:
        dict: All available services

    CLI Example:

    .. code-block:: bash

        import salt.utils.mac_service
        salt.utils.mac_service.available_services()
    '''
    log.debug('Loading available services')
    return _available_services(refresh)


def console_user(username=False):
    '''
    Gets the UID or Username of the current console user.

    :return: The uid or username of the console user.

    :param bool username: Whether to return the username of the console
    user instead of the UID. Defaults to False

    :rtype: Interger of the UID, or a string of the username.

    Raises:
        CommandExecutionError: If we fail to get the UID.

    CLI Example:

    .. code-block:: bash

        import salt.utils.mac_service
        salt.utils.mac_service.console_user()
    '''
    try:
        # returns the 'st_uid' stat from the /dev/console file.
        uid = os.stat('/dev/console')[4]
    except (OSError, IndexError):
        # we should never get here but raise an error if so
        raise CommandExecutionError('Failed to get a UID for the console user.')

    if username:
        return pwd.getpwuid(uid)[0]

    return uid<|MERGE_RESOLUTION|>--- conflicted
+++ resolved
@@ -354,11 +354,7 @@
                 # Follow symbolic links of files in _launchd_paths
                 file_path = os.path.join(root, file_name)
                 true_path = os.path.realpath(file_path)
-<<<<<<< HEAD
-                log.trace('Gathering service info for {}'.format(true_path))
-=======
                 log.trace('Gathering service info for %s', true_path)
->>>>>>> fa2dda85
                 # ignore broken symlinks
                 if not os.path.exists(true_path):
                     continue
@@ -408,13 +404,8 @@
                         'file_path': true_path,
                         'plist': plist}
                 except KeyError:
-<<<<<<< HEAD
-                    log.debug('Service {} does not contain a'
-                              ' Label key. Skipping.'.format(true_path))
-=======
                     log.debug('Service %s does not contain a'
                               ' Label key. Skipping.', true_path)
->>>>>>> fa2dda85
                     continue
 
     # put this in __context__ as this is a time consuming function.
