--- conflicted
+++ resolved
@@ -279,14 +279,10 @@
     # We can't trust virtualbox to give us up to date guest properties if the machine isn't running
     # For some reason it may give us outdated (cached?) values
     if machine.state == _virtualboxManager.constants.MachineState_Running:
-<<<<<<< HEAD
-        total_slots = int(machine.getGuestPropertyValue('/VirtualBox/GuestInfo/Net/Count'))
-=======
         try:
             total_slots = int(machine.getGuestPropertyValue('/VirtualBox/GuestInfo/Net/Count'))
         except ValueError:
             total_slots = 0
->>>>>>> 09ddfd0c
         for i in range(total_slots):
             try:
                 address = machine.getGuestPropertyValue('/VirtualBox/GuestInfo/Net/{0}/V4/IP'.format(i))
