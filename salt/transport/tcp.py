# -*- coding: utf-8 -*-
'''
TCP transport classes

Wire protocol: "len(payload) msgpack({'head': SOMEHEADER, 'body': SOMEBODY})"

'''

# Import Python Libs
from __future__ import absolute_import, print_function, unicode_literals
import errno
import logging
import msgpack
import socket
import os
import weakref
import time
import traceback

# Import Salt Libs
import salt.crypt
import salt.utils.asynchronous
import salt.utils.event
import salt.utils.files
import salt.utils.platform
import salt.utils.process
import salt.utils.verify
import salt.payload
import salt.exceptions
import salt.transport.frame
import salt.transport.ipc
import salt.transport.client
import salt.transport.server
import salt.transport.mixins.auth
from salt.ext import six
from salt.ext.six.moves import queue  # pylint: disable=import-error
from salt.exceptions import SaltReqTimeoutError, SaltClientError
from salt.transport import iter_transport_opts

# Import Tornado Libs
import tornado
import tornado.tcpserver
import tornado.gen
import tornado.concurrent
import tornado.tcpclient
import tornado.netutil

# pylint: disable=import-error,no-name-in-module
if six.PY2:
    import urlparse
else:
    import urllib.parse as urlparse
# pylint: enable=import-error,no-name-in-module

# Import third party libs
try:
    from M2Crypto import RSA
    HAS_M2 = True
except ImportError:
    HAS_M2 = False
    try:
        from Cryptodome.Cipher import PKCS1_OAEP
    except ImportError:
        from Crypto.Cipher import PKCS1_OAEP

if six.PY3 and salt.utils.platform.is_windows():
    USE_LOAD_BALANCER = True
else:
    USE_LOAD_BALANCER = False

if USE_LOAD_BALANCER:
    import threading
    import multiprocessing
    import tornado.util
    from salt.utils.process import SignalHandlingMultiprocessingProcess

log = logging.getLogger(__name__)


def _set_tcp_keepalive(sock, opts):
    '''
    Ensure that TCP keepalives are set for the socket.
    '''
    if hasattr(socket, 'SO_KEEPALIVE'):
        if opts.get('tcp_keepalive', False):
            sock.setsockopt(socket.SOL_SOCKET, socket.SO_KEEPALIVE, 1)
            if hasattr(socket, 'SOL_TCP'):
                if hasattr(socket, 'TCP_KEEPIDLE'):
                    tcp_keepalive_idle = opts.get('tcp_keepalive_idle', -1)
                    if tcp_keepalive_idle > 0:
                        sock.setsockopt(
                            socket.SOL_TCP, socket.TCP_KEEPIDLE,
                            int(tcp_keepalive_idle))
                if hasattr(socket, 'TCP_KEEPCNT'):
                    tcp_keepalive_cnt = opts.get('tcp_keepalive_cnt', -1)
                    if tcp_keepalive_cnt > 0:
                        sock.setsockopt(
                            socket.SOL_TCP, socket.TCP_KEEPCNT,
                            int(tcp_keepalive_cnt))
                if hasattr(socket, 'TCP_KEEPINTVL'):
                    tcp_keepalive_intvl = opts.get('tcp_keepalive_intvl', -1)
                    if tcp_keepalive_intvl > 0:
                        sock.setsockopt(
                            socket.SOL_TCP, socket.TCP_KEEPINTVL,
                            int(tcp_keepalive_intvl))
            if hasattr(socket, 'SIO_KEEPALIVE_VALS'):
                # Windows doesn't support TCP_KEEPIDLE, TCP_KEEPCNT, nor
                # TCP_KEEPINTVL. Instead, it has its own proprietary
                # SIO_KEEPALIVE_VALS.
                tcp_keepalive_idle = opts.get('tcp_keepalive_idle', -1)
                tcp_keepalive_intvl = opts.get('tcp_keepalive_intvl', -1)
                # Windows doesn't support changing something equivalent to
                # TCP_KEEPCNT.
                if tcp_keepalive_idle > 0 or tcp_keepalive_intvl > 0:
                    # Windows defaults may be found by using the link below.
                    # Search for 'KeepAliveTime' and 'KeepAliveInterval'.
                    # https://technet.microsoft.com/en-us/library/bb726981.aspx#EDAA
                    # If one value is set and the other isn't, we still need
                    # to send both values to SIO_KEEPALIVE_VALS and they both
                    # need to be valid. So in that case, use the Windows
                    # default.
                    if tcp_keepalive_idle <= 0:
                        tcp_keepalive_idle = 7200
                    if tcp_keepalive_intvl <= 0:
                        tcp_keepalive_intvl = 1
                    # The values expected are in milliseconds, so multiply by
                    # 1000.
                    sock.ioctl(socket.SIO_KEEPALIVE_VALS, (
                        1, int(tcp_keepalive_idle * 1000),
                        int(tcp_keepalive_intvl * 1000)))
        else:
            sock.setsockopt(socket.SOL_SOCKET, socket.SO_KEEPALIVE, 0)


if USE_LOAD_BALANCER:
    class LoadBalancerServer(SignalHandlingMultiprocessingProcess):
        '''
        Raw TCP server which runs in its own process and will listen
        for incoming connections. Each incoming connection will be
        sent via multiprocessing queue to the workers.
        Since the queue is shared amongst workers, only one worker will
        handle a given connection.
        '''
        # TODO: opts!
        # Based on default used in tornado.netutil.bind_sockets()
        backlog = 128

        def __init__(self, opts, socket_queue, log_queue=None):
            super(LoadBalancerServer, self).__init__(log_queue=log_queue)
            self.opts = opts
            self.socket_queue = socket_queue
            self._socket = None

        # __setstate__ and __getstate__ are only used on Windows.
        # We do this so that __init__ will be invoked on Windows in the child
        # process so that a register_after_fork() equivalent will work on
        # Windows.
        def __setstate__(self, state):
            self._is_child = True
            self.__init__(
                state['opts'],
                state['socket_queue'],
                log_queue=state['log_queue']
            )

        def __getstate__(self):
            return {'opts': self.opts,
                    'socket_queue': self.socket_queue,
                    'log_queue': self.log_queue}

        def close(self):
            if self._socket is not None:
                self._socket.shutdown(socket.SHUT_RDWR)
                self._socket.close()
                self._socket = None

        def __del__(self):
            self.close()

        def run(self):
            '''
            Start the load balancer
            '''
            self._socket = socket.socket(socket.AF_INET, socket.SOCK_STREAM)
            self._socket.setsockopt(socket.SOL_SOCKET, socket.SO_REUSEADDR, 1)
            _set_tcp_keepalive(self._socket, self.opts)
            self._socket.setblocking(1)
            self._socket.bind((self.opts['interface'], int(self.opts['ret_port'])))
            self._socket.listen(self.backlog)

            while True:
                try:
                    # Wait for a connection to occur since the socket is
                    # blocking.
                    connection, address = self._socket.accept()
                    # Wait for a free slot to be available to put
                    # the connection into.
                    # Sockets are picklable on Windows in Python 3.
                    self.socket_queue.put((connection, address), True, None)
                except socket.error as e:
                    # ECONNABORTED indicates that there was a connection
                    # but it was closed while still in the accept queue.
                    # (observed on FreeBSD).
                    if tornado.util.errno_from_exception(e) == errno.ECONNABORTED:
                        continue
                    raise


# TODO: move serial down into message library
class AsyncTCPReqChannel(salt.transport.client.ReqChannel):
    '''
    Encapsulate sending routines to tcp.

    Note: this class returns a singleton
    '''
    # This class is only a singleton per minion/master pair
    # mapping of io_loop -> {key -> channel}
    instance_map = weakref.WeakKeyDictionary()

    def __new__(cls, opts, **kwargs):
        '''
        Only create one instance of channel per __key()
        '''
        # do we have any mapping for this io_loop
        io_loop = kwargs.get('io_loop') or tornado.ioloop.IOLoop.current()
        if io_loop not in cls.instance_map:
            cls.instance_map[io_loop] = weakref.WeakValueDictionary()
        loop_instance_map = cls.instance_map[io_loop]

        key = cls.__key(opts, **kwargs)
        obj = loop_instance_map.get(key)
        if obj is None:
            log.debug('Initializing new AsyncTCPReqChannel for %s', key)
            # we need to make a local variable for this, as we are going to store
            # it in a WeakValueDictionary-- which will remove the item if no one
            # references it-- this forces a reference while we return to the caller
            obj = object.__new__(cls)
            obj.__singleton_init__(opts, **kwargs)
            loop_instance_map[key] = obj
        else:
            log.debug('Re-using AsyncTCPReqChannel for %s', key)
        return obj

    @classmethod
    def __key(cls, opts, **kwargs):
        if 'master_uri' in kwargs:
            opts['master_uri'] = kwargs['master_uri']
        return (opts['pki_dir'],     # where the keys are stored
                opts['id'],          # minion ID
                opts['master_uri'],
                kwargs.get('crypt', 'aes'),  # TODO: use the same channel for crypt
                )

    # has to remain empty for singletons, since __init__ will *always* be called
    def __init__(self, opts, **kwargs):
        pass

    # an init for the singleton instance to call
    def __singleton_init__(self, opts, **kwargs):
        self.opts = dict(opts)

        self.serial = salt.payload.Serial(self.opts)

        # crypt defaults to 'aes'
        self.crypt = kwargs.get('crypt', 'aes')

        self.io_loop = kwargs.get('io_loop') or tornado.ioloop.IOLoop.current()

        if self.crypt != 'clear':
            self.auth = salt.crypt.AsyncAuth(self.opts, io_loop=self.io_loop)

        resolver = kwargs.get('resolver')

        parse = urlparse.urlparse(self.opts['master_uri'])
        master_host, master_port = parse.netloc.rsplit(':', 1)
        self.master_addr = (master_host, int(master_port))
        self._closing = False
        self.message_client = SaltMessageClientPool(self.opts,
                                                    args=(self.opts, master_host, int(master_port),),
                                                    kwargs={'io_loop': self.io_loop, 'resolver': resolver,
                                                            'source_ip': self.opts.get('source_ip'),
                                                            'source_port': self.opts.get('source_ret_port')})

    def close(self):
        if self._closing:
            return
        self._closing = True
        self.message_client.close()

    def __del__(self):
        self.close()

    def _package_load(self, load):
        return {
            'enc': self.crypt,
            'load': load,
        }

    @tornado.gen.coroutine
    def crypted_transfer_decode_dictentry(self, load, dictkey=None, tries=3, timeout=60):
        if not self.auth.authenticated:
            yield self.auth.authenticate()
        ret = yield self.message_client.send(self._package_load(self.auth.crypticle.dumps(load)), timeout=timeout)
        key = self.auth.get_keys()
        if HAS_M2:
            aes = key.private_decrypt(ret['key'], RSA.pkcs1_oaep_padding)
        else:
            cipher = PKCS1_OAEP.new(key)
            aes = cipher.decrypt(ret['key'])
        pcrypt = salt.crypt.Crypticle(self.opts, aes)
        data = pcrypt.loads(ret[dictkey])
        if six.PY3:
            data = salt.transport.frame.decode_embedded_strs(data)
        raise tornado.gen.Return(data)

    @tornado.gen.coroutine
    def _crypted_transfer(self, load, tries=3, timeout=60):
        '''
        In case of authentication errors, try to renegotiate authentication
        and retry the method.
        Indeed, we can fail too early in case of a master restart during a
        minion state execution call
        '''
        @tornado.gen.coroutine
        def _do_transfer():
            data = yield self.message_client.send(self._package_load(self.auth.crypticle.dumps(load)),
                                                  timeout=timeout,
                                                  )
            # we may not have always data
            # as for example for saltcall ret submission, this is a blind
            # communication, we do not subscribe to return events, we just
            # upload the results to the master
            if data:
                data = self.auth.crypticle.loads(data)
                if six.PY3:
                    data = salt.transport.frame.decode_embedded_strs(data)
            raise tornado.gen.Return(data)

        if not self.auth.authenticated:
            yield self.auth.authenticate()
        try:
            ret = yield _do_transfer()
            raise tornado.gen.Return(ret)
        except salt.crypt.AuthenticationError:
            yield self.auth.authenticate()
            ret = yield _do_transfer()
            raise tornado.gen.Return(ret)

    @tornado.gen.coroutine
    def _uncrypted_transfer(self, load, tries=3, timeout=60):
        ret = yield self.message_client.send(self._package_load(load), timeout=timeout)
        raise tornado.gen.Return(ret)

    @tornado.gen.coroutine
    def send(self, load, tries=3, timeout=60, raw=False):
        '''
        Send a request, return a future which will complete when we send the message
        '''
        try:
            if self.crypt == 'clear':
                ret = yield self._uncrypted_transfer(load, tries=tries, timeout=timeout)
            else:
                ret = yield self._crypted_transfer(load, tries=tries, timeout=timeout)
        except tornado.iostream.StreamClosedError:
            # Convert to 'SaltClientError' so that clients can handle this
            # exception more appropriately.
            raise SaltClientError('Connection to master lost')
        raise tornado.gen.Return(ret)


class AsyncTCPPubChannel(salt.transport.mixins.auth.AESPubClientMixin, salt.transport.client.AsyncPubChannel):
    def __init__(self,
                 opts,
                 **kwargs):
        self.opts = opts

        self.serial = salt.payload.Serial(self.opts)

        self.crypt = kwargs.get('crypt', 'aes')
        self.io_loop = kwargs.get('io_loop') or tornado.ioloop.IOLoop.current()
        self.connected = False
        self._closing = False
        self._reconnected = False
        self.event = salt.utils.event.get_event(
            'minion',
            opts=self.opts,
            listen=False
        )

    def close(self):
        if self._closing:
            return
        self._closing = True
        if hasattr(self, 'message_client'):
            self.message_client.close()

    def __del__(self):
        self.close()

    def _package_load(self, load):
        return {
            'enc': self.crypt,
            'load': load,
        }

    @tornado.gen.coroutine
    def send_id(self, tok, force_auth):
        '''
        Send the minion id to the master so that the master may better
        track the connection state of the minion.
        In case of authentication errors, try to renegotiate authentication
        and retry the method.
        '''
        load = {'id': self.opts['id'], 'tok': tok}

        @tornado.gen.coroutine
        def _do_transfer():
            msg = self._package_load(self.auth.crypticle.dumps(load))
            package = salt.transport.frame.frame_msg(msg, header=None)
            yield self.message_client.write_to_stream(package)
            raise tornado.gen.Return(True)

        if force_auth or not self.auth.authenticated:
            count = 0
            while count <= self.opts['tcp_authentication_retries'] or self.opts['tcp_authentication_retries'] < 0:
                try:
                    yield self.auth.authenticate()
                    break
                except SaltClientError as exc:
                    log.debug(exc)
                    count += 1
        try:
            ret = yield _do_transfer()
            raise tornado.gen.Return(ret)
        except salt.crypt.AuthenticationError:
            yield self.auth.authenticate()
            ret = yield _do_transfer()
            raise tornado.gen.Return(ret)

    @tornado.gen.coroutine
    def connect_callback(self, result):
        if self._closing:
            return
        # Force re-auth on reconnect since the master
        # may have been restarted
        yield self.send_id(self.tok, self._reconnected)
        self.connected = True
        self.event.fire_event(
            {'master': self.opts['master']},
            '__master_connected'
        )
        if self._reconnected:
            # On reconnects, fire a master event to notify that the minion is
            # available.
            if self.opts.get('__role') == 'syndic':
                data = 'Syndic {0} started at {1}'.format(
                    self.opts['id'],
                    time.asctime()
                )
                tag = salt.utils.event.tagify(
                    [self.opts['id'], 'start'],
                    'syndic'
                )
            else:
                data = 'Minion {0} started at {1}'.format(
                    self.opts['id'],
                    time.asctime()
                )
                tag = salt.utils.event.tagify(
                    [self.opts['id'], 'start'],
                    'minion'
                )
            load = {'id': self.opts['id'],
                    'cmd': '_minion_event',
                    'pretag': None,
                    'tok': self.tok,
                    'data': data,
                    'tag': tag}
            req_channel = salt.utils.asynchronous.SyncWrapper(
                AsyncTCPReqChannel, (self.opts,)
            )
            try:
                req_channel.send(load, timeout=60)
            except salt.exceptions.SaltReqTimeoutError:
                log.info('fire_master failed: master could not be contacted. Request timed out.')
            except Exception:
                log.info('fire_master failed: %s', traceback.format_exc())
        else:
            self._reconnected = True

    def disconnect_callback(self):
        if self._closing:
            return
        self.connected = False
        self.event.fire_event(
            {'master': self.opts['master']},
            '__master_disconnected'
        )

    @tornado.gen.coroutine
    def connect(self):
        try:
            self.auth = salt.crypt.AsyncAuth(self.opts, io_loop=self.io_loop)
            self.tok = self.auth.gen_token(b'salt')
            if not self.auth.authenticated:
                yield self.auth.authenticate()
            if self.auth.authenticated:
                self.message_client = SaltMessageClientPool(
                    self.opts,
                    args=(self.opts, self.opts['master_ip'], int(self.auth.creds['publish_port']),),
                    kwargs={'io_loop': self.io_loop,
                            'connect_callback': self.connect_callback,
                            'disconnect_callback': self.disconnect_callback,
                            'source_ip': self.opts.get('source_ip'),
                            'source_port': self.opts.get('source_publish_port')})
                yield self.message_client.connect()  # wait for the client to be connected
                self.connected = True
        # TODO: better exception handling...
        except KeyboardInterrupt:
            raise
        except Exception as exc:
            if '-|RETRY|-' not in six.text_type(exc):
                raise SaltClientError('Unable to sign_in to master: {0}'.format(exc))  # TODO: better error message

    def on_recv(self, callback):
        '''
        Register an on_recv callback
        '''
        if callback is None:
            return self.message_client.on_recv(callback)

        @tornado.gen.coroutine
        def wrap_callback(body):
            if not isinstance(body, dict):
                # TODO: For some reason we need to decode here for things
                #       to work. Fix this.
                body = msgpack.loads(body)
                if six.PY3:
                    body = salt.transport.frame.decode_embedded_strs(body)
            ret = yield self._decode_payload(body)
            callback(ret)
        return self.message_client.on_recv(wrap_callback)


class TCPReqServerChannel(salt.transport.mixins.auth.AESReqServerMixin, salt.transport.server.ReqServerChannel):
    # TODO: opts!
    backlog = 5

    def __init__(self, opts):
        salt.transport.server.ReqServerChannel.__init__(self, opts)
        self._socket = None

    @property
    def socket(self):
        return self._socket

    def close(self):
        if self._socket is not None:
            try:
                self._socket.shutdown(socket.SHUT_RDWR)
            except socket.error as exc:
                if exc.errno == errno.ENOTCONN:
                    # We may try to shutdown a socket which is already disconnected.
                    # Ignore this condition and continue.
                    pass
                else:
                    raise exc
            self._socket.close()
            self._socket = None
        if hasattr(self.req_server, 'stop'):
            try:
                self.req_server.stop()
            except Exception as exc:
                log.exception('TCPReqServerChannel close generated an exception: %s', str(exc))

    def __del__(self):
        self.close()

    def pre_fork(self, process_manager):
        '''
        Pre-fork we need to create the zmq router device
        '''
        salt.transport.mixins.auth.AESReqServerMixin.pre_fork(self, process_manager)
        if USE_LOAD_BALANCER:
            self.socket_queue = multiprocessing.Queue()
            process_manager.add_process(
                LoadBalancerServer, args=(self.opts, self.socket_queue)
            )
        elif not salt.utils.platform.is_windows():
            self._socket = socket.socket(socket.AF_INET, socket.SOCK_STREAM)
            self._socket.setsockopt(socket.SOL_SOCKET, socket.SO_REUSEADDR, 1)
            _set_tcp_keepalive(self._socket, self.opts)
            self._socket.setblocking(0)
            self._socket.bind((self.opts['interface'], int(self.opts['ret_port'])))

    def post_fork(self, payload_handler, io_loop):
        '''
        After forking we need to create all of the local sockets to listen to the
        router

        payload_handler: function to call with your payloads
        '''
        self.payload_handler = payload_handler
        self.io_loop = io_loop
        self.serial = salt.payload.Serial(self.opts)
        with salt.utils.asynchronous.current_ioloop(self.io_loop):
            if USE_LOAD_BALANCER:
                self.req_server = LoadBalancerWorker(self.socket_queue,
                                                     self.handle_message,
                                                     ssl_options=self.opts.get('ssl'))
            else:
                if salt.utils.platform.is_windows():
                    self._socket = socket.socket(socket.AF_INET, socket.SOCK_STREAM)
                    self._socket.setsockopt(socket.SOL_SOCKET, socket.SO_REUSEADDR, 1)
                    _set_tcp_keepalive(self._socket, self.opts)
                    self._socket.setblocking(0)
                    self._socket.bind((self.opts['interface'], int(self.opts['ret_port'])))
                self.req_server = SaltMessageServer(self.handle_message,
                                                    ssl_options=self.opts.get('ssl'))
                self.req_server.add_socket(self._socket)
                self._socket.listen(self.backlog)
        salt.transport.mixins.auth.AESReqServerMixin.post_fork(self, payload_handler, io_loop)

    @tornado.gen.coroutine
    def handle_message(self, stream, header, payload):
        '''
        Handle incoming messages from underylying tcp streams
        '''
        try:
            try:
                payload = self._decode_payload(payload)
            except Exception:
                stream.write(salt.transport.frame.frame_msg('bad load', header=header))
                raise tornado.gen.Return()

            # TODO helper functions to normalize payload?
            if not isinstance(payload, dict) or not isinstance(payload.get('load'), dict):
                yield stream.write(salt.transport.frame.frame_msg(
                    'payload and load must be a dict', header=header))
                raise tornado.gen.Return()

            try:
                id_ = payload['load'].get('id', '')
                if str('\0') in id_:
                    log.error('Payload contains an id with a null byte: %s', payload)
                    stream.send(self.serial.dumps('bad load: id contains a null byte'))
                    raise tornado.gen.Return()
            except TypeError:
                log.error('Payload contains non-string id: %s', payload)
                stream.send(self.serial.dumps('bad load: id {0} is not a string'.format(id_)))
                raise tornado.gen.Return()

            # intercept the "_auth" commands, since the main daemon shouldn't know
            # anything about our key auth
            if payload['enc'] == 'clear' and payload.get('load', {}).get('cmd') == '_auth':
                yield stream.write(salt.transport.frame.frame_msg(
                    self._auth(payload['load']), header=header))
                raise tornado.gen.Return()

            # TODO: test
            try:
                ret, req_opts = yield self.payload_handler(payload)
            except Exception as e:
                # always attempt to return an error to the minion
                stream.write('Some exception handling minion payload')
                log.error('Some exception handling a payload from minion', exc_info=True)
                stream.close()
                raise tornado.gen.Return()

            req_fun = req_opts.get('fun', 'send')
            if req_fun == 'send_clear':
                stream.write(salt.transport.frame.frame_msg(ret, header=header))
            elif req_fun == 'send':
                stream.write(salt.transport.frame.frame_msg(self.crypticle.dumps(ret), header=header))
            elif req_fun == 'send_private':
                stream.write(salt.transport.frame.frame_msg(self._encrypt_private(ret,
                                                             req_opts['key'],
                                                             req_opts['tgt'],
                                                             ), header=header))
            else:
                log.error('Unknown req_fun %s', req_fun)
                # always attempt to return an error to the minion
                stream.write('Server-side exception handling payload')
                stream.close()
        except tornado.gen.Return:
            raise
        except tornado.iostream.StreamClosedError:
            # Stream was closed. This could happen if the remote side
            # closed the connection on its end (eg in a timeout or shutdown
            # situation).
            log.error('Connection was unexpectedly closed', exc_info=True)
        except Exception as exc:  # pylint: disable=broad-except
            # Absorb any other exceptions
            log.error('Unexpected exception occurred: %s', exc, exc_info=True)

        raise tornado.gen.Return()


class SaltMessageServer(tornado.tcpserver.TCPServer, object):
    '''
    Raw TCP server which will receive all of the TCP streams and re-assemble
    messages that are sent through to us
    '''
    def __init__(self, message_handler, *args, **kwargs):
        super(SaltMessageServer, self).__init__(*args, **kwargs)
        self.io_loop = tornado.ioloop.IOLoop.current()

        self.clients = []
        self.message_handler = message_handler

    @tornado.gen.coroutine
    def handle_stream(self, stream, address):
        '''
        Handle incoming streams and add messages to the incoming queue
        '''
        log.trace('Req client %s connected', address)
        self.clients.append((stream, address))
        unpacker = msgpack.Unpacker()
        try:
            while True:
                wire_bytes = yield stream.read_bytes(4096, partial=True)
                unpacker.feed(wire_bytes)
                for framed_msg in unpacker:
                    if six.PY3:
                        framed_msg = salt.transport.frame.decode_embedded_strs(
                            framed_msg
                        )
                    header = framed_msg['head']
                    self.io_loop.spawn_callback(self.message_handler, stream, header, framed_msg['body'])

        except tornado.iostream.StreamClosedError:
            log.trace('req client disconnected %s', address)
            self.clients.remove((stream, address))
        except Exception as e:
            log.trace('other master-side exception: %s', e)
            self.clients.remove((stream, address))
            stream.close()

    def shutdown(self):
        '''
        Shutdown the whole server
        '''
        for item in self.clients:
            client, address = item
            client.close()
            self.clients.remove(item)


if USE_LOAD_BALANCER:
    class LoadBalancerWorker(SaltMessageServer):
        '''
        This will receive TCP connections from 'LoadBalancerServer' via
        a multiprocessing queue.
        Since the queue is shared amongst workers, only one worker will handle
        a given connection.
        '''
        def __init__(self, socket_queue, message_handler, *args, **kwargs):
            super(LoadBalancerWorker, self).__init__(
                message_handler, *args, **kwargs)
            self.socket_queue = socket_queue
            self._stop = threading.Event()
            self.thread = threading.Thread(target=self.socket_queue_thread)
            self.thread.start()

        def stop(self):
            self._stop.set()
            self.thread.join()

        def socket_queue_thread(self):
            try:
                while True:
                    try:
                        client_socket, address = self.socket_queue.get(True, 1)
                    except queue.Empty:
                        if self._stop.is_set():
                            break
                        continue
                    # 'self.io_loop' initialized in super class
                    # 'tornado.tcpserver.TCPServer'.
                    # 'self._handle_connection' defined in same super class.
                    self.io_loop.spawn_callback(
                        self._handle_connection, client_socket, address)
            except (KeyboardInterrupt, SystemExit):
                pass


class TCPClientKeepAlive(tornado.tcpclient.TCPClient):
    '''
    Override _create_stream() in TCPClient to enable keep alive support.
    '''
    def __init__(self, opts, resolver=None):
        self.opts = opts
        super(TCPClientKeepAlive, self).__init__(resolver=resolver)

    def _create_stream(self, max_buffer_size, af, addr, **kwargs):  # pylint: disable=unused-argument
        '''
        Override _create_stream() in TCPClient.

        Tornado 4.5 added the kwargs 'source_ip' and 'source_port'.
        Due to this, use **kwargs to swallow these and any future
        kwargs to maintain compatibility.
        '''
        # Always connect in plaintext; we'll convert to ssl if necessary
        # after one connection has completed.
        sock = socket.socket(socket.AF_INET, socket.SOCK_STREAM)
        _set_tcp_keepalive(sock, self.opts)
        stream = tornado.iostream.IOStream(
            sock,
            max_buffer_size=max_buffer_size)
        if tornado.version_info < (5,):
            return stream.connect(addr)
        return stream, stream.connect(addr)


class SaltMessageClientPool(salt.transport.MessageClientPool):
    '''
    Wrapper class of SaltMessageClient to avoid blocking waiting while writing data to socket.
    '''
    def __init__(self, opts, args=None, kwargs=None):
        super(SaltMessageClientPool, self).__init__(SaltMessageClient, opts, args=args, kwargs=kwargs)

    def __del__(self):
        self.close()

    def close(self):
        for message_client in self.message_clients:
            message_client.close()
        self.message_clients = []

    @tornado.gen.coroutine
    def connect(self):
        futures = []
        for message_client in self.message_clients:
            futures.append(message_client.connect())
        for future in futures:
            yield future
        raise tornado.gen.Return(None)

    def on_recv(self, *args, **kwargs):
        for message_client in self.message_clients:
            message_client.on_recv(*args, **kwargs)

    def send(self, *args, **kwargs):
        message_clients = sorted(self.message_clients, key=lambda x: len(x.send_queue))
        return message_clients[0].send(*args, **kwargs)

    def write_to_stream(self, *args, **kwargs):
        message_clients = sorted(self.message_clients, key=lambda x: len(x.send_queue))
        return message_clients[0]._stream.write(*args, **kwargs)


# TODO consolidate with IPCClient
# TODO: limit in-flight messages.
# TODO: singleton? Something to not re-create the tcp connection so much
class SaltMessageClient(object):
    '''
    Low-level message sending client
    '''
    def __init__(self, opts, host, port, io_loop=None, resolver=None,
                 connect_callback=None, disconnect_callback=None,
                 source_ip=None, source_port=None):
        self.opts = opts
        self.host = host
        self.port = port
        self.source_ip = source_ip
        self.source_port = source_port
        self.connect_callback = connect_callback
        self.disconnect_callback = disconnect_callback

        self.io_loop = io_loop or tornado.ioloop.IOLoop.current()

        with salt.utils.asynchronous.current_ioloop(self.io_loop):
            self._tcp_client = TCPClientKeepAlive(opts, resolver=resolver)

        self._mid = 1
        self._max_messages = int((1 << 31) - 2)  # number of IDs before we wrap

        # TODO: max queue size
        self.send_queue = []  # queue of messages to be sent
        self.send_future_map = {}  # mapping of request_id -> Future
        self.send_timeout_map = {}  # request_id -> timeout_callback

        self._read_until_future = None
        self._on_recv = None
        self._closing = False
        self._connecting_future = self.connect()
        self._stream_return_future = tornado.concurrent.Future()
        self.io_loop.spawn_callback(self._stream_return)

    # TODO: timeout inflight sessions
    def close(self):
        if self._closing:
            return
        self._closing = True
        if hasattr(self, '_stream') and not self._stream.closed():
            # If _stream_return() hasn't completed, it means the IO
            # Loop is stopped (such as when using
            # 'salt.utils.asynchronous.SyncWrapper'). Ensure that
            # _stream_return() completes by restarting the IO Loop.
            # This will prevent potential errors on shutdown.
            try:
                orig_loop = tornado.ioloop.IOLoop.current()
                self.io_loop.make_current()
                self._stream.close()
                if self._read_until_future is not None:
                    # This will prevent this message from showing up:
                    # '[ERROR   ] Future exception was never retrieved:
                    # StreamClosedError'
                    # This happens because the logic is always waiting to read
                    # the next message and the associated read future is marked
                    # 'StreamClosedError' when the stream is closed.
                    if self._read_until_future.done():
                        self._read_until_future.exception()
                    elif self.io_loop != tornado.ioloop.IOLoop.current(instance=False):
                        self.io_loop.add_future(
                            self._stream_return_future,
                            lambda future: self.io_loop.stop()
                        )
                        self.io_loop.start()
            finally:
                orig_loop.make_current()
        self._tcp_client.close()
        # Clear callback references to allow the object that they belong to
        # to be deleted.
        self.connect_callback = None
        self.disconnect_callback = None

    def __del__(self):
        self.close()

    def connect(self):
        '''
        Ask for this client to reconnect to the origin
        '''
        if hasattr(self, '_connecting_future') and not self._connecting_future.done():
            future = self._connecting_future
        else:
            future = tornado.concurrent.Future()
            self._connecting_future = future
            self.io_loop.add_callback(self._connect)

            # Add the callback only when a new future is created
            if self.connect_callback is not None:
                def handle_future(future):
                    response = future.result()
                    self.io_loop.add_callback(self.connect_callback, response)
                future.add_done_callback(handle_future)

        return future

    # TODO: tcp backoff opts
    @tornado.gen.coroutine
    def _connect(self):
        '''
        Try to connect for the rest of time!
        '''
        while True:
            if self._closing:
                break
            try:
                kwargs = {}
                if self.source_ip or self.source_port:
                    if tornado.version_info >= (4, 5):
                        ### source_ip and source_port are supported only in Tornado >= 4.5
                        # See http://www.tornadoweb.org/en/stable/releases/v4.5.0.html
                        # Otherwise will just ignore these args
                        kwargs = {'source_ip': self.source_ip,
                                  'source_port': self.source_port}
                    else:
                        log.warning('If you need a certain source IP/port, consider upgrading Tornado >= 4.5')
                with salt.utils.asynchronous.current_ioloop(self.io_loop):
                    self._stream = yield self._tcp_client.connect(self.host,
                                                                  self.port,
                                                                  ssl_options=self.opts.get('ssl'),
                                                                  **kwargs)
                self._connecting_future.set_result(True)
                break
            except Exception as e:
                yield tornado.gen.sleep(1)  # TODO: backoff
                #self._connecting_future.set_exception(e)

    @tornado.gen.coroutine
    def _stream_return(self):
        try:
            while not self._closing and (
                    not self._connecting_future.done() or
                    self._connecting_future.result() is not True):
                yield self._connecting_future
            unpacker = msgpack.Unpacker()
            while not self._closing:
                try:
                    self._read_until_future = self._stream.read_bytes(4096, partial=True)
                    wire_bytes = yield self._read_until_future
                    unpacker.feed(wire_bytes)
                    for framed_msg in unpacker:
                        if six.PY3:
                            framed_msg = salt.transport.frame.decode_embedded_strs(
                                framed_msg
                            )
                        header = framed_msg['head']
                        body = framed_msg['body']
                        message_id = header.get('mid')

                        if message_id in self.send_future_map:
                            self.send_future_map.pop(message_id).set_result(body)
                            self.remove_message_timeout(message_id)
                        else:
                            if self._on_recv is not None:
                                self.io_loop.spawn_callback(self._on_recv, header, body)
                            else:
                                log.error('Got response for message_id %s that we are not tracking', message_id)
                except tornado.iostream.StreamClosedError as e:
                    log.debug('tcp stream to %s:%s closed, unable to recv', self.host, self.port)
                    for future in six.itervalues(self.send_future_map):
                        future.set_exception(e)
                    self.send_future_map = {}
                    if self._closing:
                        return
                    if self.disconnect_callback:
                        self.disconnect_callback()
                    # if the last connect finished, then we need to make a new one
                    if self._connecting_future.done():
                        self._connecting_future = self.connect()
                    yield self._connecting_future
                except TypeError:
                    # This is an invalid transport
                    if 'detect_mode' in self.opts:
                        log.info('There was an error trying to use TCP transport; '
                                 'attempting to fallback to another transport')
                    else:
                        raise SaltClientError
                except Exception as e:
                    log.error('Exception parsing response', exc_info=True)
                    for future in six.itervalues(self.send_future_map):
                        future.set_exception(e)
                    self.send_future_map = {}
                    if self._closing:
                        return
                    if self.disconnect_callback:
                        self.disconnect_callback()
                    # if the last connect finished, then we need to make a new one
                    if self._connecting_future.done():
                        self._connecting_future = self.connect()
                    yield self._connecting_future
        finally:
            self._stream_return_future.set_result(True)

    @tornado.gen.coroutine
    def _stream_send(self):
        while not self._connecting_future.done() or self._connecting_future.result() is not True:
            yield self._connecting_future
        while len(self.send_queue) > 0:
            message_id, item = self.send_queue[0]
            try:
                yield self._stream.write(item)
                del self.send_queue[0]
            # if the connection is dead, lets fail this send, and make sure we
            # attempt to reconnect
            except tornado.iostream.StreamClosedError as e:
                if message_id in self.send_future_map:
                    self.send_future_map.pop(message_id).set_exception(e)
                self.remove_message_timeout(message_id)
                del self.send_queue[0]
                if self._closing:
                    return
                if self.disconnect_callback:
                    self.disconnect_callback()
                # if the last connect finished, then we need to make a new one
                if self._connecting_future.done():
                    self._connecting_future = self.connect()
                yield self._connecting_future

    def _message_id(self):
        wrap = False
        while self._mid in self.send_future_map:
            if self._mid >= self._max_messages:
                if wrap:
                    # this shouldn't ever happen, but just in case
                    raise Exception('Unable to find available messageid')
                self._mid = 1
                wrap = True
            else:
                self._mid += 1

        return self._mid

    # TODO: return a message object which takes care of multiplexing?
    def on_recv(self, callback):
        '''
        Register a callback for received messages (that we didn't initiate)
        '''
        if callback is None:
            self._on_recv = callback
        else:
            def wrap_recv(header, body):
                callback(body)
            self._on_recv = wrap_recv

    def remove_message_timeout(self, message_id):
        if message_id not in self.send_timeout_map:
            return
        timeout = self.send_timeout_map.pop(message_id)
        self.io_loop.remove_timeout(timeout)

    def timeout_message(self, message_id):
        if message_id in self.send_timeout_map:
            del self.send_timeout_map[message_id]
        if message_id in self.send_future_map:
            self.send_future_map.pop(message_id).set_exception(
                SaltReqTimeoutError('Message timed out')
            )

    def send(self, msg, timeout=None, callback=None, raw=False):
        '''
        Send given message, and return a future
        '''
        message_id = self._message_id()
        header = {'mid': message_id}

        future = tornado.concurrent.Future()
        if callback is not None:
            def handle_future(future):
                response = future.result()
                self.io_loop.add_callback(callback, response)
            future.add_done_callback(handle_future)
        # Add this future to the mapping
        self.send_future_map[message_id] = future

        if self.opts.get('detect_mode') is True:
            timeout = 1

        if timeout is not None:
            send_timeout = self.io_loop.call_later(timeout, self.timeout_message, message_id)
            self.send_timeout_map[message_id] = send_timeout

        # if we don't have a send queue, we need to spawn the callback to do the sending
        if len(self.send_queue) == 0:
            self.io_loop.spawn_callback(self._stream_send)
        self.send_queue.append((message_id, salt.transport.frame.frame_msg(msg, header=header)))
        return future


class Subscriber(object):
    '''
    Client object for use with the TCP publisher server
    '''
    def __init__(self, stream, address):
        self.stream = stream
        self.address = address
        self._closing = False
        self._read_until_future = None
        self.id_ = None

    def close(self):
        if self._closing:
            return
        self._closing = True
        if not self.stream.closed():
            self.stream.close()
            if self._read_until_future is not None and self._read_until_future.done():
                # This will prevent this message from showing up:
                # '[ERROR   ] Future exception was never retrieved:
                # StreamClosedError'
                # This happens because the logic is always waiting to read
                # the next message and the associated read future is marked
                # 'StreamClosedError' when the stream is closed.
                self._read_until_future.exception()

    def __del__(self):
        self.close()


class PubServer(tornado.tcpserver.TCPServer, object):
    '''
    TCP publisher
    '''
    def __init__(self, opts, io_loop=None):
        super(PubServer, self).__init__(ssl_options=opts.get('ssl'))
        self.io_loop = io_loop
        self.opts = opts
        self._closing = False
        self.clients = set()
        self.aes_funcs = salt.master.AESFuncs(self.opts)
        self.present = {}
        self.presence_events = False
        if self.opts.get('presence_events', False):
            tcp_only = True
            for transport, _ in iter_transport_opts(self.opts):
                if transport != 'tcp':
                    tcp_only = False
            if tcp_only:
                # Only when the transport is TCP only, the presence events will
                # be handled here. Otherwise, it will be handled in the
                # 'Maintenance' process.
                self.presence_events = True

        if self.presence_events:
            self.event = salt.utils.event.get_event(
                'master',
                opts=self.opts,
                listen=False
            )

    def close(self):
        if self._closing:
            return
        self._closing = True

    def __del__(self):
        self.close()

    def _add_client_present(self, client):
        id_ = client.id_
        if id_ in self.present:
            clients = self.present[id_]
            clients.add(client)
        else:
            self.present[id_] = set([client])
            if self.presence_events:
                data = {'new': [id_],
                        'lost': []}
                self.event.fire_event(
                    data,
                    salt.utils.event.tagify('change', 'presence')
                )
                data = {'present': list(self.present.keys())}
                self.event.fire_event(
                    data,
                    salt.utils.event.tagify('present', 'presence')
                )

    def _remove_client_present(self, client):
        id_ = client.id_
        if id_ is None or id_ not in self.present:
            # This is possible if _remove_client_present() is invoked
            # before the minion's id is validated.
            return

        clients = self.present[id_]
        if client not in clients:
            # Since _remove_client_present() is potentially called from
            # _stream_read() and/or publish_payload(), it is possible for
            # it to be called twice, in which case we will get here.
            # This is not an abnormal case, so no logging is required.
            return

        clients.remove(client)
        if len(clients) == 0:
            del self.present[id_]
            if self.presence_events:
                data = {'new': [],
                        'lost': [id_]}
                self.event.fire_event(
                    data,
                    salt.utils.event.tagify('change', 'presence')
                )
                data = {'present': list(self.present.keys())}
                self.event.fire_event(
                    data,
                    salt.utils.event.tagify('present', 'presence')
                )

    @tornado.gen.coroutine
    def _stream_read(self, client):
        unpacker = msgpack.Unpacker()
        while not self._closing:
            try:
                client._read_until_future = client.stream.read_bytes(4096, partial=True)
                wire_bytes = yield client._read_until_future
                unpacker.feed(wire_bytes)
                for framed_msg in unpacker:
                    if six.PY3:
                        framed_msg = salt.transport.frame.decode_embedded_strs(
                            framed_msg
                        )
                    body = framed_msg['body']
                    if body['enc'] != 'aes':
                        # We only accept 'aes' encoded messages for 'id'
                        continue
                    crypticle = salt.crypt.Crypticle(self.opts, salt.master.SMaster.secrets['aes']['secret'].value)
                    load = crypticle.loads(body['load'])
                    if six.PY3:
                        load = salt.transport.frame.decode_embedded_strs(load)
                    if not self.aes_funcs.verify_minion(load['id'], load['tok']):
                        continue
                    client.id_ = load['id']
                    self._add_client_present(client)
            except tornado.iostream.StreamClosedError as e:
                log.debug('tcp stream to %s closed, unable to recv', client.address)
                client.close()
                self._remove_client_present(client)
                self.clients.discard(client)
                break
            except Exception as e:
                log.error('Exception parsing response', exc_info=True)
                continue

    def handle_stream(self, stream, address):
        log.trace('Subscriber at %s connected', address)
        client = Subscriber(stream, address)
        self.clients.add(client)
        self.io_loop.spawn_callback(self._stream_read, client)

    # TODO: ACK the publish through IPC
    @tornado.gen.coroutine
    def publish_payload(self, package, _):
        log.debug('TCP PubServer sending payload: %s', package)
        payload = salt.transport.frame.frame_msg(package['payload'])

        to_remove = []
        if 'topic_lst' in package:
            topic_lst = package['topic_lst']
            for topic in topic_lst:
                if topic in self.present:
                    # This will rarely be a list of more than 1 item. It will
                    # be more than 1 item if the minion disconnects from the
                    # master in an unclean manner (eg cable yank), then
                    # restarts and the master is yet to detect the disconnect
                    # via TCP keep-alive.
                    for client in self.present[topic]:
                        try:
                            # Write the packed str
                            f = client.stream.write(payload)
                            self.io_loop.add_future(f, lambda f: True)
                        except tornado.iostream.StreamClosedError:
                            to_remove.append(client)
                else:
                    log.debug('Publish target %s not connected', topic)
        else:
            for client in self.clients:
                try:
                    # Write the packed str
                    f = client.stream.write(payload)
                    self.io_loop.add_future(f, lambda f: True)
                except tornado.iostream.StreamClosedError:
                    to_remove.append(client)
        for client in to_remove:
            log.debug('Subscriber at %s has disconnected from publisher', client.address)
            client.close()
            self._remove_client_present(client)
            self.clients.discard(client)
        log.trace('TCP PubServer finished publishing payload')


class TCPPubServerChannel(salt.transport.server.PubServerChannel):
    # TODO: opts!
    # Based on default used in tornado.netutil.bind_sockets()
    backlog = 128

    def __init__(self, opts):
        self.opts = opts
        self.serial = salt.payload.Serial(self.opts)  # TODO: in init?
        self.ckminions = salt.utils.minions.CkMinions(opts)
        self.io_loop = None

    def __setstate__(self, state):
        salt.master.SMaster.secrets = state['secrets']
        self.__init__(state['opts'])

    def __getstate__(self):
        return {'opts': self.opts,
                'secrets': salt.master.SMaster.secrets}

    def _publish_daemon(self, log_queue=None):
        '''
        Bind to the interface specified in the configuration file
        '''
        salt.utils.process.appendproctitle(self.__class__.__name__)

        if log_queue is not None:
            salt.log.setup.set_multiprocessing_logging_queue(log_queue)
        salt.log.setup.setup_multiprocessing_logging(log_queue)

        # Check if io_loop was set outside
        if self.io_loop is None:
            self.io_loop = tornado.ioloop.IOLoop.current()

        # Spin up the publisher
        pub_server = PubServer(self.opts, io_loop=self.io_loop)
        sock = socket.socket(socket.AF_INET, socket.SOCK_STREAM)
        sock.setsockopt(socket.SOL_SOCKET, socket.SO_REUSEADDR, 1)
        _set_tcp_keepalive(sock, self.opts)
        sock.setblocking(0)
        sock.bind((self.opts['interface'], int(self.opts['publish_port'])))
        sock.listen(self.backlog)
        # pub_server will take ownership of the socket
        pub_server.add_socket(sock)

        # Set up Salt IPC server
        if self.opts.get('ipc_mode', '') == 'tcp':
            pull_uri = int(self.opts.get('tcp_master_publish_pull', 4514))
        else:
            pull_uri = os.path.join(self.opts['sock_dir'], 'publish_pull.ipc')

        pull_sock = salt.transport.ipc.IPCMessageServer(
            pull_uri,
            io_loop=self.io_loop,
            payload_handler=pub_server.publish_payload,
        )

        # Securely create socket
        log.info('Starting the Salt Puller on %s', pull_uri)
        with salt.utils.files.set_umask(0o177):
            pull_sock.start()

        # run forever
        try:
            self.io_loop.start()
        except (KeyboardInterrupt, SystemExit):
            salt.log.setup.shutdown_multiprocessing_logging()

    def pre_fork(self, process_manager, kwargs=None):
        '''
        Do anything necessary pre-fork. Since this is on the master side this will
        primarily be used to create IPC channels and create our daemon process to
        do the actual publishing
        '''
<<<<<<< HEAD
        kwargs = {}
        if salt.utils.platform.is_windows():
            kwargs['log_queue'] = (
                salt.log.setup.get_multiprocessing_logging_queue()
            )

=======
>>>>>>> cd7c95f2
        process_manager.add_process(self._publish_daemon, kwargs=kwargs)

    def publish(self, load):
        '''
        Publish "load" to minions
        '''
        payload = {'enc': 'aes'}

        crypticle = salt.crypt.Crypticle(self.opts, salt.master.SMaster.secrets['aes']['secret'].value)
        payload['load'] = crypticle.dumps(load)
        if self.opts['sign_pub_messages']:
            master_pem_path = os.path.join(self.opts['pki_dir'], 'master.pem')
            log.debug("Signing data packet")
            payload['sig'] = salt.crypt.sign_message(master_pem_path, payload['load'])
        # Use the Salt IPC server
        if self.opts.get('ipc_mode', '') == 'tcp':
            pull_uri = int(self.opts.get('tcp_master_publish_pull', 4514))
        else:
            pull_uri = os.path.join(self.opts['sock_dir'], 'publish_pull.ipc')
        # TODO: switch to the actual asynchronous interface
        #pub_sock = salt.transport.ipc.IPCMessageClient(self.opts, io_loop=self.io_loop)
        pub_sock = salt.utils.asynchronous.SyncWrapper(
            salt.transport.ipc.IPCMessageClient,
            (pull_uri,)
        )
        pub_sock.connect()

        int_payload = {'payload': self.serial.dumps(payload)}

        # add some targeting stuff for lists only (for now)
        if load['tgt_type'] == 'list':
            if isinstance(load['tgt'], six.string_types):
                # Fetch a list of minions that match
                _res = self.ckminions.check_minions(load['tgt'],
                                                    tgt_type=load['tgt_type'])
                match_ids = _res['minions']

                log.debug("Publish Side Match: %s", match_ids)
                # Send list of miions thru so zmq can target them
                int_payload['topic_lst'] = match_ids
            else:
                int_payload['topic_lst'] = load['tgt']
        # Send it over IPC!
        pub_sock.send(int_payload)<|MERGE_RESOLUTION|>--- conflicted
+++ resolved
@@ -1415,15 +1415,6 @@
         primarily be used to create IPC channels and create our daemon process to
         do the actual publishing
         '''
-<<<<<<< HEAD
-        kwargs = {}
-        if salt.utils.platform.is_windows():
-            kwargs['log_queue'] = (
-                salt.log.setup.get_multiprocessing_logging_queue()
-            )
-
-=======
->>>>>>> cd7c95f2
         process_manager.add_process(self._publish_daemon, kwargs=kwargs)
 
     def publish(self, load):
