--- conflicted
+++ resolved
@@ -124,6 +124,15 @@
     # master address will not be split into IP and PORT.
     'master_uri_format': str,
 
+    # The following optiosn refer to the Minion only, and they specify
+    # the details of the source address / port to be used when connecting to
+    # the Master. This is useful when dealing withmachines where due to firewall
+    # rules you are restricted to use a certain IP/port combination only.
+    'source_interface_name': str,
+    'source_address': str,
+    'source_ret_port': (six.string_types, int),
+    'source_publish_port': (six.string_types, int),
+
     # The fingerprint of the master key may be specified to increase security. Generate
     # a master fingerprint with `salt-key -F master`
     'master_finger': str,
@@ -165,6 +174,10 @@
     # The master_pubkey_signature must also be set for this.
     'master_use_pubkey_signature': bool,
 
+    # Enable master stats eveents to be fired, these events will contain information about
+    # what commands the master is processing and what the rates are of the executions
+    'master_stats': bool,
+    'master_stats_event_iter': int,
     # The key fingerprint of the higher-level master for the syndic to verify it is talking to the
     # intended master
     'syndic_finger': str,
@@ -242,7 +255,10 @@
     'autoload_dynamic_modules': bool,
 
     # Force the minion into a single environment when it fetches files from the master
-    'environment': str,
+    'saltenv': str,
+
+    # Prevent saltenv from being overriden on the command line
+    'lock_saltenv': bool,
 
     # Force the minion into a single pillar root when it fetches pillar data from the master
     'pillarenv': str,
@@ -1137,8 +1153,6 @@
     # part of the extra_minion_data param
     # Subconfig entries can be specified by using the ':' notation (e.g. key:subkey)
     'pass_to_ext_pillars': (six.string_types, list),
-<<<<<<< HEAD
-=======
 
     # Used by salt.modules.dockermod.compare_container_networks to specify which keys are compared
     'docker.compare_container_networks': dict,
@@ -1166,7 +1180,6 @@
 
     # SSDP discovery pause between the attempts
     'pause': int,
->>>>>>> 49a0c20d
 }
 
 # default configurations
@@ -1175,6 +1188,10 @@
     'master': 'salt',
     'master_type': 'str',
     'master_uri_format': 'default',
+    'source_interface_name': '',
+    'source_address': '',
+    'source_ret_port': 0,
+    'source_publish_port': 0,
     'master_port': 4506,
     'master_finger': '',
     'master_shuffle': False,
@@ -1207,7 +1224,8 @@
     'random_startup_delay': 0,
     'failhard': False,
     'autoload_dynamic_modules': True,
-    'environment': None,
+    'saltenv': None,
+    'lock_saltenv': False,
     'pillarenv': None,
     'pillarenv_from_saltenv': False,
     'pillar_opts': False,
@@ -1441,8 +1459,6 @@
     'extmod_whitelist': {},
     'extmod_blacklist': {},
     'minion_sign_messages': False,
-<<<<<<< HEAD
-=======
     'docker.compare_container_networks': {
         'static': ['Aliases', 'Links', 'IPAMConfig'],
         'automatic': ['IPAddress', 'Gateway',
@@ -1455,7 +1471,6 @@
         'match': 'any',
         'mapping': {},
     },
->>>>>>> 49a0c20d
 }
 
 DEFAULT_MASTER_OPTS = {
@@ -1499,7 +1514,8 @@
         },
     'top_file_merging_strategy': 'merge',
     'env_order': [],
-    'environment': None,
+    'saltenv': None,
+    'lock_saltenv': False,
     'default_top': 'base',
     'file_client': 'local',
     'git_pillar_base': 'master',
@@ -1560,6 +1576,8 @@
     'svnfs_saltenv_whitelist': [],
     'svnfs_saltenv_blacklist': [],
     'max_event_size': 1048576,
+    'master_stats': False,
+    'master_stats_event_iter': 60,
     'minionfs_env': 'base',
     'minionfs_mountpoint': '',
     'minionfs_whitelist': [],
@@ -2461,7 +2479,7 @@
     # Prepend root_dir to other paths
     prepend_root_dirs = [
         'pki_dir', 'key_dir', 'cachedir', 'pidfile', 'sock_dir', 'extension_modules',
-        'autosign_file', 'autoreject_file', 'token_dir'
+        'autosign_file', 'autoreject_file', 'token_dir', 'autosign_grains_dir'
     ]
     for config_key in ('log_file', 'key_logfile', 'syndic_log_file'):
         # If this is not a URI and instead a local path
@@ -3361,7 +3379,7 @@
     # Most drivers need a size, but some do not.
     non_size_drivers = ['opennebula', 'parallels', 'proxmox', 'scaleway',
                         'softlayer', 'softlayer_hw', 'vmware', 'vsphere',
-                        'virtualbox', 'profitbricks', 'libvirt', 'oneandone']
+                        'virtualbox', 'libvirt', 'oneandone']
 
     provider_key = opts['providers'][alias][driver]
     profile_key = opts['providers'][alias][driver]['profiles'][profile_name]
@@ -3641,6 +3659,24 @@
     if overrides:
         opts.update(overrides)
 
+    if 'environment' in opts:
+        if 'saltenv' in opts:
+            log.warning(
+                'The \'saltenv\' and \'environment\' minion config options '
+                'cannot both be used. Ignoring \'environment\' in favor of '
+                '\'saltenv\'.',
+            )
+            # Set environment to saltenv in case someone's custom module is
+            # refrencing __opts__['environment']
+            opts['environment'] = opts['saltenv']
+        else:
+            log.warning(
+                'The \'environment\' minion config option has been renamed '
+                'to \'saltenv\'. Using %s as the \'saltenv\' config value.',
+                opts['environment']
+            )
+            opts['saltenv'] = opts['environment']
+
     opts['__cli'] = os.path.basename(sys.argv[0])
 
     # No ID provided. Will getfqdn save us?
@@ -3793,6 +3829,24 @@
     if overrides:
         opts.update(overrides)
 
+    if 'environment' in opts:
+        if 'saltenv' in opts:
+            log.warning(
+                'The \'saltenv\' and \'environment\' master config options '
+                'cannot both be used. Ignoring \'environment\' in favor of '
+                '\'saltenv\'.',
+            )
+            # Set environment to saltenv in case someone's custom runner is
+            # refrencing __opts__['environment']
+            opts['environment'] = opts['saltenv']
+        else:
+            log.warning(
+                'The \'environment\' master config option has been renamed '
+                'to \'saltenv\'. Using %s as the \'saltenv\' config value.',
+                opts['environment']
+            )
+            opts['saltenv'] = opts['environment']
+
     if len(opts['sock_dir']) > len(opts['cachedir']) + 10:
         opts['sock_dir'] = os.path.join(opts['cachedir'], '.salt-unix')
 
@@ -3835,7 +3889,7 @@
     prepend_root_dirs = [
         'pki_dir', 'key_dir', 'cachedir', 'pidfile', 'sock_dir', 'extension_modules',
         'autosign_file', 'autoreject_file', 'token_dir', 'syndic_dir',
-        'sqlite_queue_dir'
+        'sqlite_queue_dir', 'autosign_grains_dir'
     ]
 
     # These can be set to syslog, so, not actual paths on the system
