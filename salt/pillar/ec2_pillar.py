--- conflicted
+++ resolved
@@ -126,31 +126,17 @@
                   __name__, tag_match_key if isinstance(tag_match_key, six.text_type) else 'non-string')
         return {}
 
-<<<<<<< HEAD
-    if tag_key and tag_value not in valid_tag_value:
+    if tag_match_key and tag_match_value not in valid_tag_match_value:
         log.error('External pillar %s, tag_value \'%s\' is not valid must be one '
-                  'of %s', __name__, tag_value, ' '.join(valid_tag_value))
-        return {}
-
-    if not tag_key:
+                  'of %s', __name__, tag_match_value, ' '.join(valid_tag_match_value))
+        return {}
+
+    if not tag_match_key:
         base_msg = ('External pillar %s, querying EC2 tags for minion id \'%s\' '
                     'against instance-id', __name__, minion_id)
     else:
         base_msg = ('External pillar %s, querying EC2 tags for minion id \'%s\' '
-                    'against instance-id or \'%s\' against \'%s\'', __name__, minion_id, tag_key, tag_value)
-=======
-    if tag_match_key and tag_match_value not in valid_tag_match_value:
-        log.error('External pillar {0}, tag_match_value \'{1}\' is not valid must be one '
-                  'of {2}'.format(__name__, tag_match_value, ' '.join(valid_tag_match_value)))
-        return {}
-
-    if not tag_match_key:
-        base_msg = ('External pillar {0}, querying EC2 tags for minion id \'{1}\' '
-                    'against instance-id'.format(__name__, minion_id))
-    else:
-        base_msg = ('External pillar {0}, querying EC2 tags for minion id \'{1}\' '
-                    'against instance-id or \'{2}\' against \'{3}\''.format(__name__, minion_id, tag_match_key, tag_match_value))
->>>>>>> 633e1208
+                    'against instance-id or \'%s\' against \'%s\'', __name__, minion_id, tag_match_key, tag_match_value)
 
     log.debug(base_msg)
     find_filter = None
