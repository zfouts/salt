--- conflicted
+++ resolved
@@ -1962,14 +1962,9 @@
                 sys.modules[self.states[cdata['full']].__module__].__opts__[
                     'test'] = test
 
-<<<<<<< HEAD
-            self.state_con.pop('runas')
-            self.state_con.pop('runas_password')
-            self.verify_ret_for_export(ret)
-=======
             self.state_con.pop('runas', None)
             self.state_con.pop('runas_password', None)
->>>>>>> ba614625
+            self.verify_ret_for_export(ret)
 
         # If format_call got any warnings, let's show them to the user
         if 'warnings' in cdata:
