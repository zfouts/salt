'''
The module used to execute states in salt. A state is unlike a module execution
in that instead of just executing a command it ensure that a certain state is
present on the system.

The data sent to the state calls is as follows:
    { 'state': '<state module name>',
      'fun': '<state function name>',
      'name': '<the name argument passed to all states>'
      'argn': '<arbitrary argument, can have many of these>'
      }
'''

import copy
import inspect
import logging
import os
import tempfile

import salt.loader
import salt.minion


log = logging.getLogger(__name__)


def format_log(ret):
    '''
    Format the state into a log message
    '''
    msg = ''
    if isinstance(ret, dict):
        # Looks like the ret may be a valid state return
        if 'changes' in ret:
            # Yep, looks like a valid state return
            chg = ret['changes']
            if not chg:
                msg = 'No changes made for {0[name]}'.format(ret)
<<<<<<< HEAD
            elif type(chg) == type(dict()):
                if 'diff' in chg:
                    if type(chg['diff']) == type(str()):
                        msg = 'File changed:\n{0}'.format(
                                chg['diff'])
                if type(chg[chg.keys()[0]]) == type(dict()):
=======
            elif isinstance(chg, dict):
                if 'diff' in chg:
                    if isinstance(chg['diff'], basestring):
                        msg = 'File changed:\n{0}'.format(
                                chg['diff'])
                if isinstance(chg[chg.keys()[0]], dict):
>>>>>>> 05edea8b
                    if 'new' in chg[chg.keys()[0]]:
                        # This is the return data from a package install
                        msg = 'Installed Packages:\n'
                        for pkg in chg:
                            old = 'absent'
                            if chg[pkg]['old']:
                                old = chg[pkg]['old']
                            msg += '{0} changed from {1} to {2}\n'.format(
                                    pkg, old, chg[pkg]['new'])
            if not msg:
                msg = str(ret['changes'])
            if ret['result']:
                log.info(msg)
            else:
                log.error(msg)
    else:
        # catch unhandled data
        log.info(str(ret))


class StateError(Exception):
    '''
    Custom exception class.
    '''

    pass


class State(object):
    '''
    Class used to execute salt states
    '''
    def __init__(self, opts):
        if 'grains' not in opts:
            opts['grains'] = salt.loader.grains(opts)
        self.opts = opts
        self.load_modules()

    def load_modules(self):
        '''
        Load the modules into the state
        '''
        log.info('Loading fresh modules for state activity')
        self.functions = salt.loader.minion_mods(self.opts)
        self.states = salt.loader.states(self.opts, self.functions)
        self.rend = salt.loader.render(self.opts, self.functions)

    def module_refresh(self, data):
        '''
        Check to see if the modules for this state instance need to be
        updated, only update if the state is a file. If the function is
        managed check to see if the file is a possible module type, eg a
        python, pyx, or .so. Always refresh if the function is recuse, since
        that can lay down anything.
        '''
        if not data['state'] == 'file':
            return None
        if data['fun'] == 'managed':
            if any((data['name'].endswith('.py'),
                    data['name'].endswith('.pyx'),
                    data['name'].endswith('.pyo'),
                    data['name'].endswith('.pyc'),
                    data['name'].endswith('.so'))):
                self.load_modules()
                open(os.path.join(
                    self.opts['cachedir'],
                    '.module_refresh'),
                    'w+').write('')
        elif data['fun'] == 'recurse':
            self.load_modules()
            open(os.path.join(
                self.opts['cachedir'],
                '.module_refresh'),
                'w+').write('')

    def format_verbosity(self, returns):
        '''
        Check for the state_verbose option and strip out the result=True and
        changes={} members of the state return list.
        '''
        if self.opts['state_verbose']:
            return returns
        rm_tags = []
        for tag in returns:
            if returns[tag]['result'] and not returns[tag]['changes']:
                rm_tags.append(tag)
        for tag in rm_tags:
            returns.pop(tag)
        return returns


    def verify_data(self, data):
        '''
        Verify the data, return an error statement if something is wrong
        '''
        errors = []
        if 'state' not in data:
            errors.append('Missing "state" data')
        if 'fun' not in data:
            errors.append('Missing "fun" data')
        if 'name' not in data:
            errors.append('Missing "name" data')
        if errors:
            return errors
        full = data['state'] + '.' + data['fun']
        if full not in self.states:
            if '__sls__' in data:
                errors.append(
                    'State {0} found in sls {1} is unavailable'.format(
                        full,
                        data['__sls__']
                        )
                    )
            else:
                errors.append(
                        'Specified state {0} is unavailable.'.format(
                            full
                            )
                        )
        else:
<<<<<<< HEAD
            # First verify that the paramaters are met
=======
            # First verify that the parameters are met
>>>>>>> 05edea8b
            aspec = inspect.getargspec(self.states[full])
            arglen = 0
            deflen = 0
            if isinstance(aspec[0], list):
                arglen = len(aspec[0])
            if isinstance(aspec[3], tuple):
                deflen = len(aspec[3])
            for ind in range(arglen - deflen):
                if aspec[0][ind] not in data:
<<<<<<< HEAD
                    errors.append('Missing paramater ' + aspec[0][ind]\
=======
                    errors.append('Missing parameter ' + aspec[0][ind]\
>>>>>>> 05edea8b
                                + ' for state ' + full)
        # If this chunk has a recursive require, then it will cause a
        # recursive loop when executing, check for it
        reqdec = ''
        if 'require' in data:
            reqdec = 'require'
        if 'watch' in data:
<<<<<<< HEAD
            reqdec = 'watch'
=======
            # Check to see if the service has a watcher function, if it does
            # not, then just require
            if not '{0}.watcher'.format(data['state']) in self.states:
                data['require'] = data.pop('watch')
                reqdec = 'require'
            else:
                reqdec = 'watch'
>>>>>>> 05edea8b
        if reqdec:
            for req in data[reqdec]:
                if data['state'] == req.keys()[0]:
                    if data['name'] == req[req.keys()[0]]:
                        err = ('Recursive require detected in SLS {0} for'
                               ' require {1} in ID {2}').format(
                                   data['__sls__'],
                                   req,
                                   data['__id__'])
                        errors.append(err)
        return errors

    def verify_high(self, high):
        '''
        Verify that the high data is viable and follows the data structure
        '''
        errors = []
        if not isinstance(high, dict):
            errors.append('High data is not a dictionary and is invalid')
        for name, body in high.items():
            if name.startswith('__'):
                continue
            if not isinstance(body, dict):
<<<<<<< HEAD
                err = ('The type {0} in {1} is not formated as a dictonary'
=======
                err = ('The type {0} in {1} is not formated as a dictionary'
>>>>>>> 05edea8b
                       .format(name, body['__sls__']))
                errors.append(err)
                continue
            for state, run in body.items():
                if state.startswith('__'):
                    continue
                if not isinstance(body[state], list):
                    err = ('The state {0} in sls {1} is not formed as a list'
                           .format(name, body['__sls__']))
                    errors.append(err)
                else:
                    fun = 0
                    for arg in body[state]:
                        if isinstance(arg, str):
                            fun += 1
                        elif isinstance(arg, dict):
                            # The arg is a dict, if the arg is require or
                            # watch, it must be a list.
                            if arg.keys()[0] == 'require' \
                                    or arg.keys()[0] == 'watch':
                                if not isinstance(arg[arg.keys()[0]], list):
                                    errors.append(('The require or watch'
                                    ' statement in state {0} in sls {1} needs'
                                    ' to be formed as a list').format(
                                        name,
                                        body['__sls__']
                                        ))
                                # It is a list, verify that the members of the
                                # list are all single key dicts.
                                else:
                                    for req in arg[arg.keys()[0]]:
                                        if not isinstance(req, dict):
                                            err = ('Requisite declaration {0}'
                                            ' in SLS {1} is not formed as a'
<<<<<<< HEAD
                                            ' single key dictonary').format(
=======
                                            ' single key dictionary').format(
>>>>>>> 05edea8b
                                                req,
                                                body['__sls__'])
                                            errors.append(err)
                            # Make sure that there is only one key in the dict
                            if len(arg.keys()) != 1:
<<<<<<< HEAD
                                errors.append(('Multiple dictonaries defined'
=======
                                errors.append(('Multiple dictionaries defined'
>>>>>>> 05edea8b
                                ' in argument of state {0} in sls {1}').format(
                                    name,
                                    body['__sls__']))
                    if not fun:
                        if state == 'require' or state == 'watch':
                            continue
                        errors.append(('No function declared in state {0} in'
                            ' sls {1}').format(state, body['__sls__']))
                    elif fun > 1:
                        errors.append(('Too many functions declared in state'
                            ' {0} in sls {1}').format(state, body['__sls__']))
        return errors

    def verify_chunks(self, chunks):
        '''
        Verify the chunks in a list of low data structures
        '''
        err = []
        for chunk in chunks:
            err += self.verify_data(chunk)
        return err

    def order_chunks(self, chunks):
        '''
        Sort the chunk list verifying that the chunks follow the order
        specified in the order options.
        '''
        cap = 1
        for chunk in chunks:
            if 'order' in chunk:
                if not isinstance(chunk['order'], int):
                    continue
                if chunk['order'] > cap - 1:
                    cap = chunk['order'] + 100
        for chunk in chunks:
            if not 'order' in chunk:
                chunk['order'] = cap
            else:
                if not isinstance(chunk['order'], int):
                    if chunk['order'] == 'last':
                        chunk['order'] = cap + 100
                    else:
                        chunk['order'] = cap
        chunks = sorted(
                chunks,
                key=lambda k:'{0[state]}{0[name]}{0[fun]}'.format(k)
                )
        chunks = sorted(
                chunks,
                key=lambda k: k['order']
                )
        return chunks

    def format_call(self, data):
        '''
        Formats low data into a list of dict's used to actually call the state,
        returns:
        {
        'full': 'module.function',
        'args': [arg[0], arg[1], ...]
        }
        used to call the function like this:
        self.states[ret['full']](*ret['args'])

        It is assumed that the passed data has already been verified with
        verify_data
        '''
        ret = {}
        ret['full'] = '{0[state]}.{0[fun]}'.format(data)
        ret['args'] = []
        aspec = inspect.getargspec(self.states[ret['full']])
        arglen = 0
        deflen = 0
        if isinstance(aspec[0], list):
            arglen = len(aspec[0])
        if isinstance(aspec[3], tuple):
            deflen = len(aspec[3])
        kwargs = {}
        for ind in range(arglen - 1, 0, -1):
            minus = arglen - ind
            if deflen - minus > -1:
                kwargs[aspec[0][ind]] = aspec[3][-minus]
        for arg in kwargs:
            if arg in data:
                kwargs[arg] = data[arg]
        for arg in aspec[0]:
            if arg in kwargs:
                ret['args'].append(kwargs[arg])
            else:
                ret['args'].append(data[arg])
        return ret

    def compile_high_data(self, high):
        '''
        "Compile" the high data as it is retrieved from the cli or yaml into
        the individual state executor structures
        '''
        chunks = []
        for name, body in high.items():
            if name.startswith('__'):
                continue
            for state, run in body.items():
                if state.startswith('__'):
                    continue
                chunk = {'state': state,
                         'name': name}
                if '__sls__' in body:
                    chunk['__sls__'] = body['__sls__']
                if '__env__' in body:
                    chunk['__env__'] = body['__env__']
                chunk['__id__'] = name
                funcs = set()
                names = set()
                for arg in run:
                    if isinstance(arg, str):
                        funcs.add(arg)
                        continue
                    if isinstance(arg, dict):
                        for key, val in arg.items():
                            if key == 'names':
                                names.update(val)
                                continue
                            else:
                                chunk.update(arg)
                if names:
                    for name in names:
                        live = copy.deepcopy(chunk)
                        live['name'] = name
                        for fun in funcs:
                            live['fun'] = fun
                            chunks.append(live)
                else:
                    live = copy.deepcopy(chunk)
                    for fun in funcs:
                        live['fun'] = fun
                        chunks.append(live)
        chunks = self.order_chunks(chunks)
        return chunks
<<<<<<< HEAD

    def reconcile_extend(self, high):
        '''
        Pull the extend data and add it to the respective high data
        '''
        errors = []
        if '__extend__' not in high:
            return high, errors
        ext = high.pop('__extend__')
        for ext_chunk in ext:
            for name, body in ext_chunk.items():
                if name not in high:
                    errors.append(
                        'Extension {0} is not part of the high state'.format(
                            name
                            )
                        )
                    continue
                for state, run in body.items():
                    if state.startswith('__'):
                        continue
                    if state not in high[name]:
                        high[name][state] = run
                        continue
                    # high[name][state] is extended by run, both are lists
                    for arg in run:
                        update = False
                        for hind in range(len(high[name][state])):
                            if isinstance(arg, str) and \
                                    isinstance(high[name][state][hind], str):
                                # replacing the function, replace the index
                                high[name][state].pop(hind)
                                high[name][state].insert(hind, arg)
                                update = True
                                continue
                            if isinstance(arg, dict) and \
                                    isinstance(high[name][state][hind], dict):
                                # It is an option, make sure the options match
                                if (arg.keys()[0] ==
                                    high[name][state][hind].keys()[0]):
                                    # They match, check if the option is a
                                    # watch or require, append, otherwise
                                    # replace
                                    if arg.keys()[0] == 'require' or \
                                            arg.keys()[0] == 'watch':
                                        # Extend the list
                                        (high[name][state][hind][arg.keys()[0]]
                                         .extend(arg[arg.keys()[0]]))
                                        update = True
                                    else:
                                        # Replace the value
                                        high[name][state][hind] = arg
                                        update = True
                        if not update:
                            high[name][state].append(arg)
        return high, errors

    def template_shebang(self, template):
        '''
        Check the template shebang line and return the renderer
        '''
        # Open up the first line of the sls template
        line = open(template, 'r').readline()
        # Check if it starts with a shebang
        if line.startswith('#!'):
            # pull out the shebang data
            trend = line.strip()[2:]
            # If the specified renderer exists, use it, or fallback
            if trend in self.rend:
                return trend
        return self.opts['renderer']

=======

    def reconcile_extend(self, high):
        '''
        Pull the extend data and add it to the respective high data
        '''
        errors = []
        if '__extend__' not in high:
            return high, errors
        ext = high.pop('__extend__')
        for ext_chunk in ext:
            for name, body in ext_chunk.items():
                if name not in high:
                    errors.append(
                        'Extension {0} is not part of the high state'.format(
                            name
                            )
                        )
                    continue
                for state, run in body.items():
                    if state.startswith('__'):
                        continue
                    if state not in high[name]:
                        high[name][state] = run
                        continue
                    # high[name][state] is extended by run, both are lists
                    for arg in run:
                        update = False
                        for hind in range(len(high[name][state])):
                            if isinstance(arg, str) and \
                                    isinstance(high[name][state][hind], str):
                                # replacing the function, replace the index
                                high[name][state].pop(hind)
                                high[name][state].insert(hind, arg)
                                update = True
                                continue
                            if isinstance(arg, dict) and \
                                    isinstance(high[name][state][hind], dict):
                                # It is an option, make sure the options match
                                if (arg.keys()[0] ==
                                    high[name][state][hind].keys()[0]):
                                    # They match, check if the option is a
                                    # watch or require, append, otherwise
                                    # replace
                                    if arg.keys()[0] == 'require' or \
                                            arg.keys()[0] == 'watch':
                                        # Extend the list
                                        (high[name][state][hind][arg.keys()[0]]
                                         .extend(arg[arg.keys()[0]]))
                                        update = True
                                    else:
                                        # Replace the value
                                        high[name][state][hind] = arg
                                        update = True
                        if not update:
                            high[name][state].append(arg)
        return high, errors

    def template_shebang(self, template):
        '''
        Check the template shebang line and return the renderer
        '''
        # Open up the first line of the sls template
        line = open(template, 'r').readline()
        # Check if it starts with a shebang
        if line.startswith('#!'):
            # pull out the shebang data
            trend = line.strip()[2:]
            # If the specified renderer exists, use it, or fallback
            if trend in self.rend:
                return trend
        return self.opts['renderer']

>>>>>>> 05edea8b
    def compile_template(self, template, env='', sls=''):
        '''
        Take the path to a template and return the high data structure derived
        from the template.
        '''
        if not isinstance(template, str):
            return {}
        if not os.path.isfile(template):
            return {}
        return self.rend[self.template_shebang(template)](template, env, sls)

    def compile_template_str(self, template):
        '''
        Take the path to a template and return the high data structure derived
        from the template.
        '''
        fn_ = tempfile.mkstemp()[1]
        open(fn_, 'w+').write(template)
        high = self.rend[self.template_shebang(fn_)](fn_)
        os.remove(fn_)
        return high

    def call(self, data):
        '''
        Call a state directly with the low data structure, verify data before
        processing.
        '''
        log.info(
                'Executing state {0[state]}.{0[fun]} for {0[name]}'.format(
                    data
                    )
                )
        cdata = self.format_call(data)
        ret = self.states[cdata['full']](*cdata['args'])
        format_log(ret)
        self.module_refresh(data)
        return ret

    def call_chunks(self, chunks):
        '''
        Iterate over a list of chunks and call them, checking for requires.
        '''
        running = {}
        for low in chunks:
            if '__FAILHARD__' in running:
                running.pop('__FAILHARD__')
                return running
            tag = '{0[state]}.{0[name]}.{0[fun]}'.format(low)
            if tag not in running:
                running = self.call_chunk(low, running, chunks)
                if self.check_failhard(low, running):
                    return running
        return running

    def check_failhard(self, low, running):
        '''
        Check if the low data chunk should send a failhard signal
        '''
        tag = '{0[state]}.{0[name]}.{0[fun]}'.format(low)
        if low.get('failhard', False) \
                or self.opts['failhard'] \
                and tag in running:
            if not running[tag]['result']:
                return True
        return False

    def check_requires(self, low, running, chunks):
        '''
        Look into the running data to see if the requirement has been met
        '''
        if 'require' not in low:
            return 'met'
        reqs = []
        status = 'unmet'
        for req in low['require']:
            for chunk in chunks:
                if chunk['__id__'] == req[req.keys()[0]] or \
                        chunk['name'] == req[req.keys()[0]]:
                    if chunk['state'] == req.keys()[0]:
                        reqs.append(chunk)
        fun_stats = []
        for req in reqs:
            tag = '{0[state]}.{0[name]}.{0[fun]}'.format(req)
            if tag not in running:
                fun_stats.append('unmet')
            else:
                fun_stats.append('met' if running[tag]['result'] else 'fail')
        for stat in fun_stats:
            if stat == 'unmet':
                return stat
            elif stat == 'fail':
                return stat
        return 'met'

    def check_watchers(self, low, running, chunks):
        '''
        Look into the running data to see if the watched states have been run
        '''
        if 'watch' not in low:
            return 'nochange'
        reqs = []
        status = 'unmet'
        for req in low['watch']:
            for chunk in chunks:
                if chunk['__id__'] == req[req.keys()[0]] or \
                        chunk['name'] == req[req.keys()[0]]:
                    if chunk['state'] == req.keys()[0]:
                        reqs.append(chunk)
        fun_stats = []
        for req in reqs:
            tag = '{0[state]}.{0[name]}.{0[fun]}'.format(req)
            if tag not in running:
                fun_stats.append('unmet')
            else:
                (fun_stats.append('change' if running[tag]['changes']
                                           else 'nochange'))
        for stat in fun_stats:
            if stat == 'change':
                return stat
            elif stat == 'unmet':
                return stat
        return 'nochange'

    def call_chunk(self, low, running, chunks):
        '''
        Check if a chunk has any requires, execute the requires and then the
        chunk
        '''
        tag = '{0[state]}.{0[name]}.{0[fun]}'.format(low)
        if 'require' in low:
            status = self.check_requires(low, running, chunks)
            if status == 'unmet':
                reqs = []
                for req in low['require']:
                    for chunk in chunks:
                        if chunk['name'] == req[req.keys()[0]] \
                                or chunk['__id__'] == req[req.keys()[0]]:
                            if chunk['state'] == req.keys()[0]:
                                reqs.append(chunk)
                for chunk in reqs:
                    # Check to see if the chunk has been run, only run it if
                    # it has not been run already
                    if (chunk['state'] + '.' + chunk['name'] +
                        '.' + chunk['fun'] not in running):
                        running = self.call_chunk(chunk, running, chunks)
                        if self.check_failhard(chunk, running):
                            running['__FAILHARD__'] = True
                            return running
                running = self.call_chunk(low, running, chunks)
                if self.check_failhard(chunk, running):
                    running['__FAILHARD__'] = True
                    return running
            elif status == 'met':
                running[tag] = self.call(low)
            elif status == 'fail':
                running[tag] = {'changes': {},
                                'result': False,
                                'comment': 'One or more require failed'}
        elif 'watch' in low:
            status = self.check_watchers(low, running, chunks)
            if status == 'unmet':
                reqs = []
                for req in low['watch']:
                    for chunk in chunks:
                        if chunk['name'] == req[req.keys()[0]] \
                                or chunk['__id__'] == req[req.keys()[0]]:
                            if chunk['state'] == req.keys()[0]:
                                reqs.append(chunk)
                for chunk in reqs:
                    # Check to see if the chunk has been run, only run it if
                    # it has not been run already
                    if (chunk['state'] + '.' + chunk['name'] +
                        '.' + chunk['fun'] not in running):
                        running = self.call_chunk(chunk, running, chunks)
                        if self.check_failhard(chunk, running):
                            running['__FAILHARD__'] = True
                            return running
                running = self.call_chunk(low, running, chunks)
                if self.check_failhard(chunk, running):
                    running['__FAILHARD__'] = True
                    return running
            elif status == 'nochange':
                running[tag] = self.call(low)
            elif status == 'change':
                ret = self.call(low)
                if not ret['changes']:
                    low['fun'] = 'watcher'
                    ret = self.call(low)
                running[tag] = ret
        else:
            running[tag] = self.call(low)
        return running

    def call_high(self, high):
        '''
        Process a high data call and ensure the defined states.
        '''
        err = []
        errors = []
        # If there is extension data reconcile it
        high, ext_errors = self.reconcile_extend(high)
        errors += ext_errors
        # Verify that the high data is structurally sound
        errors += self.verify_high(high)
        if errors:
            return errors
        # Compile and verify the raw chunks
        chunks = self.compile_high_data(high)
        errors += self.verify_chunks(chunks)
        # If there are extensions in the highstate, process them and update
        # the low data chunks
        if errors:
            return errors
        ret = self.format_verbosity(self.call_chunks(chunks))
        return ret

    def call_template(self, template):
        '''
        Enforce the states in a template
        '''
        high = self.compile_template(template)
        if high:
            return self.call_high(high)
        return high

    def call_template_str(self, template):
        '''
        Enforce the states in a template, pass the template as a string
        '''
        high = self.compile_template_str(template)
        if high:
            return self.call_high(high)
        return high


class HighState(object):
    '''
    Generate and execute the salt "High State". The High State is the compound
    state derived from a group of template files stored on the salt master or
    in the local cache.
    '''
    def __init__(self, opts):
        self.client = salt.minion.FileClient(opts)
        self.opts = self.__gen_opts(opts)
        self.state = State(self.opts)
        self.matcher = salt.minion.Matcher(self.opts)

    def __gen_opts(self, opts):
        '''
        The options used by the High State object are derived from options on
        the minion and the master, or just the minion if the high state call is
        entirely local.
        '''
        # If the state is intended to be applied locally, then the local opts
        # should have all of the needed data, otherwise overwrite the local
        # data items with data from the master
        if 'local_state' in opts:
            if opts['local_state']:
                return opts
        mopts = self.client.master_opts()
        opts['renderer'] = mopts['renderer']
<<<<<<< HEAD
        opts['failhard'] = mopts['failhard']
=======
        opts['failhard'] = mopts.get('failhard', False)
>>>>>>> 05edea8b
        if mopts['state_top'].startswith('salt://'):
            opts['state_top'] = mopts['state_top']
        elif mopts['state_top'].startswith('/'):
            opts['state_top'] = os.path.join('salt://', mopts['state_top'][1:])
        else:
            opts['state_top'] = os.path.join('salt://', mopts['state_top'])
        return opts

    def _get_envs(self):
        '''
        Pull the file server environments out of the master options
        '''
        envs = set(['base'])
        if 'file_roots' in self.opts:
            envs.update(self.opts['file_roots'].keys())
        return envs

    def get_tops(self):
        '''
        Gather the top files
        '''
        tops = {}
        include = {}
        done = {}
        # Gather initial top files
        for env in self._get_envs():
            if not env in tops:
                tops[env] = []
            tops[env].append(
                    self.state.compile_template(
                        self.client.cache_file(
                            self.opts['state_top'],
                            env
                            ),
                        env
                        )
                    )
        # Search initial top files for includes
        for env, ctops in tops.items():
            for ctop in ctops:
                if not 'include' in ctop:
                    continue
                if not env in include:
                    include[env] = []
                for sls in ctop['include']:
                    include[env].append(sls)
                ctop.pop('include')
        # Go through the includes and pull out the extra tops and add them
        while include:
            pops = []
            for env, states in include.items():
                if not env in done:
                    done[env] = []
                pops.append(env)
                if not states:
                    continue
                for sls in states:
                    if done[env].count(sls):
                        continue
                    tops[env].append(
                            self.state.compile_template(
                                self.client.get_state(
                                    sls,
                                    env
                                    ),
                                env
                                )
                            )
                    done[env].append(sls)
            for env in pops:
                if env in include:
                    include.pop(env)
<<<<<<< HEAD
            
=======

>>>>>>> 05edea8b
        return tops

    def merge_tops(self, tops):
        '''
        Cleanly merge the top files
        '''
        top = {}
        for sourceenv, ctops in tops.items():
            for ctop in ctops:
                for env, targets in ctop.items():
                    if env == 'include':
                        continue
                    if not env in top:
                        top[env] = {}
                    for tgt in targets:
                        if not tgt in top[env]:
                            top[env][tgt] = ctop[env][tgt]
                            continue
                        matches = []
                        states = set()
                        for comp in ctop[env][tgt]:
                            if isinstance(comp, dict):
                                cmatches.append(comp)
                            if isinstance(comp, str):
                                cstates.add(comp)
                        for comp in top[env][tgt]:
                            if isinstance(comp, dict):
                                matches.append(comp)
                            if isinstance(comp, str):
                                states.add(comp)
                        top[env][tgt] = matches
                        top[env][tgt].extend(list(states))
        return top

    def get_top(self):
        '''
        Returns the high data derived from the top file
        '''
        tops = self.get_tops()
        return self.merge_tops(tops)

    def top_matches(self, top):
        '''
        Search through the top high data for matches and return the states that
        this minion needs to execute.

        Returns:
        {'env': ['state1', 'state2', ...]}
        '''
        matches = {}
        for env, body in top.items():
            for match, data in body.items():
                if self.matcher.confirm_top(match, data):
                    if env not in matches:
                        matches[env] = []
                    for item in data:
                        if isinstance(item, basestring):
                            matches[env].append(item)
        return matches

    def gather_states(self, matches):
        '''
        Gather the template files from the master
        '''
        group = []
        for env, states in matches.items():
            for sls in states:
                state = self.client.get_state(sls, env)
                if state:
                    group.append(state)
        return group

    def render_state(self, sls, env, mods):
        '''
        Render a state file and retrieve all of the include states
        '''
        err = ''
        errors = []
        fn_ = self.client.get_state(sls, env)
        if not fn_:
            errors.append(('Specifed SLS {0} in environment {1} is not'
                           ' available on the salt master').format(sls, env))
        state = None
        try:
            state = self.state.compile_template(fn_, env, sls)
        except Exception as exc:
            errors.append(('Rendering SLS {0} failed, render error:\n{1}'
                           .format(sls, exc)))
        mods.add(sls)
        nstate = None
        if state:
            if not isinstance(state, dict):
<<<<<<< HEAD
                errors.append(('SLS {0} does not render to a dictonary'
=======
                errors.append(('SLS {0} does not render to a dictionary'
>>>>>>> 05edea8b
                               .format(sls)))
            else:
                if 'include' in state:
                    if not isinstance(state['include'], list):
                        err = ('Include Declaration in SLS {0} is not formed '
                               'as a list'.format(sls))
                        errors.append(err)
                    else:
                        for sub_sls in state.pop('include'):
                            if not list(mods).count(sub_sls):
                                nstate, mods, err = self.render_state(sub_sls, env, mods)
                            if nstate:
                                state.update(nstate)
                            if err:
                                errors += err
                if 'extend' in state:
                    ext = state.pop('extend')
                    for name in ext:
                        if not isinstance(ext[name], dict):
<<<<<<< HEAD
                            errors.append(('Extention name {0} in sls {1} is '
                                           'not a dictonary'
=======
                            errors.append(('Extension name {0} in sls {1} is '
                                           'not a dictionary'
>>>>>>> 05edea8b
                                           .format(name, sls)))
                            continue
                        if '__sls__' not in ext[name]:
                            ext[name]['__sls__'] = sls
                        if '__env__' not in ext[name]:
                            ext[name]['__env__'] = env
                        if '__extend__' not in state:
                            state['__extend__'] = [ext]
                        else:
                            state['__extend__'].append(ext)
                for name in state:
                    if not isinstance(state[name], dict):
                        if name == '__extend__':
                            continue
<<<<<<< HEAD
                        errors.append(('Name {0} in sls {1} is not a dictonary'
=======
                        errors.append(('Name {0} in sls {1} is not a dictionary'
>>>>>>> 05edea8b
                                       .format(name, sls)))
                        continue
                    if '__sls__' not in state[name]:
                        state[name]['__sls__'] = sls
                    if '__env__' not in state[name]:
                        state[name]['__env__'] = env
        return state, mods, errors

    def render_highstate(self, matches):
        '''
        Gather the state files and render them into a single unified salt high
        data structure.
        '''
        highstate = {}
        errors = []
        for env, states in matches.items():
            mods = set()
            for sls in states:
                state, mods, err = self.render_state(sls, env, mods)
                if state:
                    highstate.update(state)
                if err:
                    errors += err
        return highstate, errors

    def call_highstate(self):
        '''
        Run the sequence to execute the salt highstate for this minion
        '''
        top = self.get_top()
        matches = self.top_matches(top)
        high, errors = self.render_highstate(matches)
        if errors:
            return errors
        return self.state.call_high(high)

    def compile_highstate(self):
        '''
        Return just the highstate or the errors
        '''
        top = self.get_top()
        matches = self.top_matches(top)
        high, errors = self.render_highstate(matches)

        if errors:
            return errors

        return high

    def compile_low_chunks(self):
        '''
        Compile the highstate but don't run it, return the low chunks to see
        exactly what the highstate will execute
        '''
        err = []
        top = self.get_top()
        matches = self.top_matches(top)
        high, errors = self.render_highstate(matches)

        # If there is extension data reconcile it
        high, ext_errors = self.state.reconcile_extend(high)
        errors += ext_errors

        # Verify that the high data is structurally sound
        errors += self.state.verify_high(high)

        # Compile and verify the raw chunks
        chunks = self.state.compile_high_data(high)
        errors += self.state.verify_chunks(chunks)

        if errors:
            return errors
        return chunks<|MERGE_RESOLUTION|>--- conflicted
+++ resolved
@@ -36,21 +36,12 @@
             chg = ret['changes']
             if not chg:
                 msg = 'No changes made for {0[name]}'.format(ret)
-<<<<<<< HEAD
-            elif type(chg) == type(dict()):
-                if 'diff' in chg:
-                    if type(chg['diff']) == type(str()):
-                        msg = 'File changed:\n{0}'.format(
-                                chg['diff'])
-                if type(chg[chg.keys()[0]]) == type(dict()):
-=======
             elif isinstance(chg, dict):
                 if 'diff' in chg:
                     if isinstance(chg['diff'], basestring):
                         msg = 'File changed:\n{0}'.format(
                                 chg['diff'])
                 if isinstance(chg[chg.keys()[0]], dict):
->>>>>>> 05edea8b
                     if 'new' in chg[chg.keys()[0]]:
                         # This is the return data from a package install
                         msg = 'Installed Packages:\n'
@@ -171,11 +162,7 @@
                             )
                         )
         else:
-<<<<<<< HEAD
-            # First verify that the paramaters are met
-=======
             # First verify that the parameters are met
->>>>>>> 05edea8b
             aspec = inspect.getargspec(self.states[full])
             arglen = 0
             deflen = 0
@@ -185,11 +172,7 @@
                 deflen = len(aspec[3])
             for ind in range(arglen - deflen):
                 if aspec[0][ind] not in data:
-<<<<<<< HEAD
-                    errors.append('Missing paramater ' + aspec[0][ind]\
-=======
                     errors.append('Missing parameter ' + aspec[0][ind]\
->>>>>>> 05edea8b
                                 + ' for state ' + full)
         # If this chunk has a recursive require, then it will cause a
         # recursive loop when executing, check for it
@@ -197,9 +180,6 @@
         if 'require' in data:
             reqdec = 'require'
         if 'watch' in data:
-<<<<<<< HEAD
-            reqdec = 'watch'
-=======
             # Check to see if the service has a watcher function, if it does
             # not, then just require
             if not '{0}.watcher'.format(data['state']) in self.states:
@@ -207,7 +187,6 @@
                 reqdec = 'require'
             else:
                 reqdec = 'watch'
->>>>>>> 05edea8b
         if reqdec:
             for req in data[reqdec]:
                 if data['state'] == req.keys()[0]:
@@ -231,11 +210,7 @@
             if name.startswith('__'):
                 continue
             if not isinstance(body, dict):
-<<<<<<< HEAD
-                err = ('The type {0} in {1} is not formated as a dictonary'
-=======
                 err = ('The type {0} in {1} is not formated as a dictionary'
->>>>>>> 05edea8b
                        .format(name, body['__sls__']))
                 errors.append(err)
                 continue
@@ -270,21 +245,13 @@
                                         if not isinstance(req, dict):
                                             err = ('Requisite declaration {0}'
                                             ' in SLS {1} is not formed as a'
-<<<<<<< HEAD
-                                            ' single key dictonary').format(
-=======
                                             ' single key dictionary').format(
->>>>>>> 05edea8b
                                                 req,
                                                 body['__sls__'])
                                             errors.append(err)
                             # Make sure that there is only one key in the dict
                             if len(arg.keys()) != 1:
-<<<<<<< HEAD
-                                errors.append(('Multiple dictonaries defined'
-=======
                                 errors.append(('Multiple dictionaries defined'
->>>>>>> 05edea8b
                                 ' in argument of state {0} in sls {1}').format(
                                     name,
                                     body['__sls__']))
@@ -423,7 +390,6 @@
                         chunks.append(live)
         chunks = self.order_chunks(chunks)
         return chunks
-<<<<<<< HEAD
 
     def reconcile_extend(self, high):
         '''
@@ -496,80 +462,6 @@
                 return trend
         return self.opts['renderer']
 
-=======
-
-    def reconcile_extend(self, high):
-        '''
-        Pull the extend data and add it to the respective high data
-        '''
-        errors = []
-        if '__extend__' not in high:
-            return high, errors
-        ext = high.pop('__extend__')
-        for ext_chunk in ext:
-            for name, body in ext_chunk.items():
-                if name not in high:
-                    errors.append(
-                        'Extension {0} is not part of the high state'.format(
-                            name
-                            )
-                        )
-                    continue
-                for state, run in body.items():
-                    if state.startswith('__'):
-                        continue
-                    if state not in high[name]:
-                        high[name][state] = run
-                        continue
-                    # high[name][state] is extended by run, both are lists
-                    for arg in run:
-                        update = False
-                        for hind in range(len(high[name][state])):
-                            if isinstance(arg, str) and \
-                                    isinstance(high[name][state][hind], str):
-                                # replacing the function, replace the index
-                                high[name][state].pop(hind)
-                                high[name][state].insert(hind, arg)
-                                update = True
-                                continue
-                            if isinstance(arg, dict) and \
-                                    isinstance(high[name][state][hind], dict):
-                                # It is an option, make sure the options match
-                                if (arg.keys()[0] ==
-                                    high[name][state][hind].keys()[0]):
-                                    # They match, check if the option is a
-                                    # watch or require, append, otherwise
-                                    # replace
-                                    if arg.keys()[0] == 'require' or \
-                                            arg.keys()[0] == 'watch':
-                                        # Extend the list
-                                        (high[name][state][hind][arg.keys()[0]]
-                                         .extend(arg[arg.keys()[0]]))
-                                        update = True
-                                    else:
-                                        # Replace the value
-                                        high[name][state][hind] = arg
-                                        update = True
-                        if not update:
-                            high[name][state].append(arg)
-        return high, errors
-
-    def template_shebang(self, template):
-        '''
-        Check the template shebang line and return the renderer
-        '''
-        # Open up the first line of the sls template
-        line = open(template, 'r').readline()
-        # Check if it starts with a shebang
-        if line.startswith('#!'):
-            # pull out the shebang data
-            trend = line.strip()[2:]
-            # If the specified renderer exists, use it, or fallback
-            if trend in self.rend:
-                return trend
-        return self.opts['renderer']
-
->>>>>>> 05edea8b
     def compile_template(self, template, env='', sls=''):
         '''
         Take the path to a template and return the high data structure derived
@@ -831,11 +723,7 @@
                 return opts
         mopts = self.client.master_opts()
         opts['renderer'] = mopts['renderer']
-<<<<<<< HEAD
-        opts['failhard'] = mopts['failhard']
-=======
         opts['failhard'] = mopts.get('failhard', False)
->>>>>>> 05edea8b
         if mopts['state_top'].startswith('salt://'):
             opts['state_top'] = mopts['state_top']
         elif mopts['state_top'].startswith('/'):
@@ -908,11 +796,7 @@
             for env in pops:
                 if env in include:
                     include.pop(env)
-<<<<<<< HEAD
-            
-=======
-
->>>>>>> 05edea8b
+
         return tops
 
     def merge_tops(self, tops):
@@ -1005,11 +889,7 @@
         nstate = None
         if state:
             if not isinstance(state, dict):
-<<<<<<< HEAD
-                errors.append(('SLS {0} does not render to a dictonary'
-=======
                 errors.append(('SLS {0} does not render to a dictionary'
->>>>>>> 05edea8b
                                .format(sls)))
             else:
                 if 'include' in state:
@@ -1029,13 +909,8 @@
                     ext = state.pop('extend')
                     for name in ext:
                         if not isinstance(ext[name], dict):
-<<<<<<< HEAD
-                            errors.append(('Extention name {0} in sls {1} is '
-                                           'not a dictonary'
-=======
                             errors.append(('Extension name {0} in sls {1} is '
                                            'not a dictionary'
->>>>>>> 05edea8b
                                            .format(name, sls)))
                             continue
                         if '__sls__' not in ext[name]:
@@ -1050,11 +925,7 @@
                     if not isinstance(state[name], dict):
                         if name == '__extend__':
                             continue
-<<<<<<< HEAD
-                        errors.append(('Name {0} in sls {1} is not a dictonary'
-=======
                         errors.append(('Name {0} in sls {1} is not a dictionary'
->>>>>>> 05edea8b
                                        .format(name, sls)))
                         continue
                     if '__sls__' not in state[name]:
