--- conflicted
+++ resolved
@@ -81,20 +81,7 @@
 
     try:
         minion.start()
-<<<<<<< HEAD
     except (SaltClientError, SaltReqTimeoutError, SaltSystemExit) as exc:
-=======
-    except (Exception, SaltClientError, SaltReqTimeoutError, SaltSystemExit) as exc:
-        log.error(
-            'Minion failed to start: {0}'.format(get_error_message(exc)),
-            exc_info=True
-        )
-        restart = True
-    except SystemExit as exc:
-        restart = False
-
-    if restart is True:
->>>>>>> 02c68131
         log.warn('** Restarting minion **')
         delay = 60
         if minion is not None and hasattr(minion, 'config'):
