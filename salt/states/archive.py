--- conflicted
+++ resolved
@@ -94,14 +94,10 @@
               if_missing=None,
               keep=False,
               trim_output=False,
-<<<<<<< HEAD
+              skip_verify=False,
               source_hash_update=None,
               use_cmd_unzip=False,
               **kwargs):
-=======
-              skip_verify=False,
-              source_hash_update=None):
->>>>>>> 45ba2e80
     '''
     .. versionadded:: 2014.1.0
 
