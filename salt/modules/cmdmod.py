# -*- coding: utf-8 -*-
'''
A module for shelling out

Keep in mind that this module is insecure, in that it can give whomever has
access to the master root execution access to all salt minions.
'''

# Import python libs
import time
import functools
import glob
import logging
import os
import shutil
import subprocess
import sys
import traceback
from salt.utils import vt

# Import salt libs
import salt.utils
import salt.utils.timed_subprocess
import salt.grains.extra
from salt._compat import string_types
from salt.exceptions import CommandExecutionError, TimedProcTimeoutError
from salt.log import LOG_LEVELS

# Only available on POSIX systems, nonfatal on windows
try:
    import pwd
except ImportError:
    pass

# Define the module's virtual name
__virtualname__ = 'cmd'

# Set up logging
log = logging.getLogger(__name__)

DEFAULT_SHELL = salt.grains.extra.shell()['shell']


def __virtual__():
    '''
    Overwriting the cmd python module makes debugging modules
    with pdb a bit harder so lets do it this way instead.
    '''
    return __virtualname__


def _chroot_pids(chroot):
    pids = []
    for root in glob.glob('/proc/[0-9]*/root'):
        try:
            link = os.path.realpath(root)
            if link.startswith(chroot):
                pids.append(int(os.path.basename(
                    os.path.dirname(root)
                )))
        except OSError:
            pass
    return pids


def _render_cmd(cmd, cwd, template, saltenv='base'):
    '''
    If template is a valid template engine, process the cmd and cwd through
    that engine.
    '''
    if not template:
        return (cmd, cwd)

    # render the path as a template using path_template_engine as the engine
    if template not in salt.utils.templates.TEMPLATE_REGISTRY:
        raise CommandExecutionError(
            'Attempted to render file paths with unavailable engine '
            '{0}'.format(template)
        )

    kwargs = {}
    kwargs['salt'] = __salt__
    kwargs['pillar'] = __pillar__
    kwargs['grains'] = __grains__
    kwargs['opts'] = __opts__
    kwargs['saltenv'] = saltenv

    def _render(contents):
        # write out path to temp file
        tmp_path_fn = salt.utils.mkstemp()
        with salt.utils.fopen(tmp_path_fn, 'w+') as fp_:
            fp_.write(contents)
        data = salt.utils.templates.TEMPLATE_REGISTRY[template](
            tmp_path_fn,
            to_str=True,
            **kwargs
        )
        salt.utils.safe_rm(tmp_path_fn)
        if not data['result']:
            # Failed to render the template
            raise CommandExecutionError(
                'Failed to cmd with error: {0}'.format(
                    data['data']
                )
            )
        else:
            return data['data']

    cmd = _render(cmd)
    cwd = _render(cwd)
    return (cmd, cwd)


def _check_loglevel(level='info', quiet=False):
    '''
    Retrieve the level code for use in logging.Logger.log().
    '''
    def _bad_level(level):
        log.error(
            'Invalid output_loglevel {0!r}. Valid levels are: {1}. Falling '
            'back to \'info\'.'
            .format(
                level,
                ', '.join(
                    sorted(LOG_LEVELS, key=LOG_LEVELS.get, reverse=True)
                )
            )
        )
        return LOG_LEVELS['info']

    try:
        level = level.lower()
        if level not in LOG_LEVELS:
            return _bad_level(level)
    except AttributeError:
        return _bad_level(level)

    if salt.utils.is_true(quiet) or level == 'quiet':
        return None
    return LOG_LEVELS[level]


def _parse_env(env):
    if not env:
        env = {}
    if isinstance(env, list):
        env = salt.utils.repack_dictlist(env)
    if not isinstance(env, dict):
        env = {}
    return env


def _run(cmd,
         cwd=None,
         stdin=None,
         stdout=subprocess.PIPE,
         stderr=subprocess.PIPE,
         output_loglevel='debug',
         quiet=False,
         runas=None,
         shell=DEFAULT_SHELL,
         python_shell=True,
         env=None,
         clean_env=False,
         rstrip=True,
         template=None,
         umask=None,
         timeout=None,
         with_communicate=True,
         reset_system_locale=True,
         saltenv='base',
         use_vt=False):
    '''
    Do the DRY thing and only call subprocess.Popen() once
    '''
    if salt.utils.is_true(quiet):
        salt.utils.warn_until(
            'Lithium',
            'The \'quiet\' option is deprecated and will be removed in the '
            '\'Lithium\' Salt release. Please use output_loglevel=quiet '
            'instead.'
        )

    if _is_valid_shell(shell) is False:
        log.warning(
            'Attempt to run a shell command with what may be an invalid shell! '
            'Check to ensure that the shell <{0}> is valid for this user.'
            .format(shell))

    # Set the default working directory to the home directory of the user
    # salt-minion is running as. Defaults to home directory of user under which
    # the minion is running.
    if not cwd:
        cwd = os.path.expanduser('~{0}'.format('' if not runas else runas))

        # make sure we can access the cwd
        # when run from sudo or another environment where the euid is
        # changed ~ will expand to the home of the original uid and
        # the euid might not have access to it. See issue #1844
        if not os.access(cwd, os.R_OK):
            cwd = '/'
            if salt.utils.is_windows():
                cwd = os.tempnam()[:3]
    else:
        # Handle edge cases where numeric/other input is entered, and would be
        # yaml-ified into non-string types
        cwd = str(cwd)

    if not salt.utils.is_windows():
        if not os.path.isfile(shell) or not os.access(shell, os.X_OK):
            msg = 'The shell {0} is not available'.format(shell)
            raise CommandExecutionError(msg)

    if shell.lower().strip() == 'powershell':
        # If we were called by script(), then fakeout the Windows
        # shell to run a Powershell script.
        # Else just run a Powershell command.
        stack = traceback.extract_stack(limit=2)

        # extract_stack() returns a list of tuples.
        # The last item in the list [-1] is the current method.
        # The third item[2] in each tuple is the name of that method.
        if stack[-2][2] == 'script':
            cmd = 'Powershell -executionpolicy bypass -File ' + cmd
        else:
            cmd = 'Powershell "{0}"'.format(cmd.replace('"', '\\"'))

    # munge the cmd and cwd through the template
    (cmd, cwd) = _render_cmd(cmd, cwd, template, saltenv)

    ret = {}

    env = _parse_env(env)

    for bad_env_key in (x for x, y in env.iteritems() if y is None):
        log.error('Environment variable {0!r} passed without a value. '
                  'Setting value to an empty string'.format(bad_env_key))
        env[bad_env_key] = ''

    if runas and salt.utils.is_windows():
        # TODO: Figure out the proper way to do this in windows
        msg = 'Sorry, {0} does not support runas functionality'
        raise CommandExecutionError(msg.format(__grains__['os']))

    if runas:
        # Save the original command before munging it
        try:
            pwd.getpwnam(runas)
        except KeyError:
            raise CommandExecutionError(
                'User {0!r} is not available'.format(runas)
            )
        try:
            # Getting the environment for the runas user
            # There must be a better way to do this.
            py_code = '''import os, itertools; print \"\\0\".join(itertools.chain(*os.environ.items()))'''
            if __grains__['os'] in ['MacOS', 'Darwin']:
<<<<<<< HEAD
                env_cmd = ('sudo -i -u {0} -- "{1}"'
                           ).format(runas, sys.executable)
=======
                env_cmd = ('sudo', '-i', '-u', runas, '--',
                           sys.executable)
>>>>>>> f23c791a
            elif __grains__['os'] in ['FreeBSD']:
                env_cmd = ('su', '-', runas, '-c',
                           "{0} -c {1}".format(shell, sys.executable))
            else:
<<<<<<< HEAD
                env_cmd = ('su -s {0} - {1} -c "{2}"'
                           ).format(shell, runas, sys.executable)
            env_encoded = subprocess.Popen(
=======
                env_cmd = ('su', '-s', shell, '-', runas, '-c', sys.executable)
            env_json = subprocess.Popen(
>>>>>>> f23c791a
                env_cmd,
                stdin=subprocess.PIPE,
                stdout=subprocess.PIPE
            ).communicate(py_code)[0]
            import itertools
            env_runas = dict(itertools.izip(*[iter(env_encoded.split(b'\0'))]*2))
            env_runas.update(env)
            env = env_runas
            # Encode unicode kwargs to filesystem encoding to avoid a
            # UnicodeEncodeError when the subprocess is invoked.
            fse = sys.getfilesystemencoding()
            for key, val in env.iteritems():
                if isinstance(val, unicode):
                    env[key] = val.encode(fse)
        except ValueError:
            raise CommandExecutionError(
                'Environment could not be retrieved for User {0!r}'.format(
                    runas
                )
            )

    if _check_loglevel(output_loglevel, quiet) is not None:
        # Always log the shell commands at INFO unless quiet logging is
        # requested. The command output is what will be controlled by the
        # 'loglevel' parameter.
        log.info(
            'Executing command {0!r} {1}in directory {2!r}'.format(
                cmd, 'as user {0!r} '.format(runas) if runas else '', cwd
            )
        )

    if reset_system_locale is True:
        if not salt.utils.is_windows():
            # Default to C!
            # Salt only knows how to parse English words
            # Don't override if the user has passed LC_ALL
            env.setdefault('LC_ALL', 'C')
        else:
            # On Windows set the codepage to US English.
            cmd = 'chcp 437 > nul & ' + cmd

    if clean_env:
        run_env = env

    else:
        run_env = os.environ.copy()
        run_env.update(env)

    kwargs = {'cwd': cwd,
              'shell': python_shell,
              'env': run_env,
              'stdin': str(stdin) if stdin is not None else stdin,
              'stdout': stdout,
              'stderr': stderr,
              'with_communicate': with_communicate}

    if umask:
        try:
            _umask = int(str(umask).lstrip('0'), 8)
            if not _umask:
                raise ValueError('Zero umask not allowed.')
        except ValueError:
            msg = 'Invalid umask: \'{0}\''.format(umask)
            raise CommandExecutionError(msg)
    else:
        _umask = None

    if runas or umask:
        kwargs['preexec_fn'] = functools.partial(
            salt.utils.chugid_and_umask,
            runas,
            _umask)

    if not salt.utils.is_windows():
        # close_fds is not supported on Windows platforms if you redirect
        # stdin/stdout/stderr
        if kwargs['shell'] is True:
            kwargs['executable'] = shell
        kwargs['close_fds'] = True

    if not os.path.isabs(cwd) or not os.path.isdir(cwd):
        raise CommandExecutionError(
            'Specified cwd {0!r} either not absolute or does not exist'
            .format(cwd)
        )

    if not use_vt:
        # This is where the magic happens
        try:
            proc = salt.utils.timed_subprocess.TimedProc(cmd, **kwargs)
        except (OSError, IOError) as exc:
            raise CommandExecutionError(
                'Unable to run command {0!r} with the context {1!r}, reason: {2}'
                .format(cmd, kwargs, exc)
            )

        try:
            proc.wait(timeout)
        except TimedProcTimeoutError as exc:
            ret['stdout'] = str(exc)
            ret['stderr'] = ''
            ret['retcode'] = None
            ret['pid'] = proc.process.pid
            # ok return code for timeouts?
            ret['retcode'] = 1
            return ret

        out, err = proc.stdout, proc.stderr

        if rstrip:
            if out is not None:
                out = out.rstrip()
            if err is not None:
                err = err.rstrip()
        ret['pid'] = proc.process.pid
        ret['retcode'] = proc.process.returncode
        ret['stdout'] = out
        ret['stderr'] = err
    else:
        to = ''
        if timeout:
            to = ' (timeout: {0}s)'.format(timeout)
        log.debug('Running {0} in VT{1}'.format(cmd, to))
        stdout, stderr = '', ''
        now = time.time()
        if timeout:
            will_timeout = now + timeout
        else:
            will_timeout = -1
        try:
            proc = vt.Terminal(cmd,
                               shell=True,
                               log_stdout=True,
                               log_stderr=True,
                               cwd=cwd,
                               user=runas,
                               umask=umask,
                               env=env,
                               log_stdin_level=output_loglevel,
                               log_stdout_level=output_loglevel,
                               log_stderr_level=output_loglevel,
                               stream_stdout=True,
                               stream_stderr=True)
            # consume output
            finished = False
            ret['pid'] = proc.pid
            while not finished:
                try:
                    try:
                        time.sleep(0.5)
                        try:
                            cstdout, cstderr = proc.recv()
                        except IOError:
                            cstdout, cstderr = '', ''
                        if cstdout:
                            stdout += cstdout
                        else:
                            cstdout = ''
                        if cstderr:
                            stderr += cstderr
                        else:
                            cstderr = ''
                        if not cstdout and not cstderr and not proc.isalive():
                            finished = True
                        if timeout and (time.time() > will_timeout):
                            ret['stderr'] = (
                                'SALT: Timeout after {0}s\n{1}').format(
                                    timeout, stderr)
                            ret['retcode'] = None
                            break
                    except KeyboardInterrupt:
                        ret['stderr'] = 'SALT: User break\n{0}'.format(stderr)
                        ret['retcode'] = 1
                        break
                except vt.TerminalException as exc:
                    log.error(
                        'VT: {0}'.format(exc),
                        exc_info_on_loglevel=logging.DEBUG)
                    ret = {'retcode': 1, 'pid': '2'}
                    break
                # only set stdout on sucess as we already mangled in other
                # cases
                ret['stdout'] = stdout
                if finished:
                    ret['stderr'] = stderr
                    ret['retcode'] = proc.exitstatus
                ret['pid'] = proc.pid
        finally:
            proc.close(terminate=True, kill=True)
    try:
        __context__['retcode'] = ret['retcode']
    except NameError:
        # Ignore the context error during grain generation
        pass
    return ret


def _run_quiet(cmd,
               cwd=None,
               stdin=None,
               runas=None,
               shell=DEFAULT_SHELL,
               python_shell=True,
               env=None,
               template=None,
               umask=None,
               timeout=None,
               reset_system_locale=True,
               saltenv='base'):
    '''
    Helper for running commands quietly for minion startup
    '''
    return _run(cmd,
                runas=runas,
                cwd=cwd,
                stdin=stdin,
                stderr=subprocess.STDOUT,
                output_loglevel='quiet',
                shell=shell,
                python_shell=python_shell,
                env=env,
                template=template,
                umask=umask,
                timeout=timeout,
                reset_system_locale=reset_system_locale,
                saltenv=saltenv)['stdout']


def _run_all_quiet(cmd,
                   cwd=None,
                   stdin=None,
                   runas=None,
                   shell=DEFAULT_SHELL,
                   python_shell=True,
                   env=None,
                   template=None,
                   umask=None,
                   timeout=None,
                   reset_system_locale=True,
                   saltenv='base'):
    '''
    Helper for running commands quietly for minion startup.
    Returns a dict of return data
    '''
    return _run(cmd,
                runas=runas,
                cwd=cwd,
                stdin=stdin,
                shell=shell,
                python_shell=python_shell,
                env=env,
                output_loglevel='quiet',
                template=template,
                umask=umask,
                timeout=timeout,
                reset_system_locale=reset_system_locale,
                saltenv=saltenv)


def run(cmd,
        cwd=None,
        stdin=None,
        runas=None,
        shell=DEFAULT_SHELL,
        python_shell=True,
        env=None,
        clean_env=False,
        template=None,
        rstrip=True,
        umask=None,
        output_loglevel='debug',
        quiet=False,
        timeout=None,
        reset_system_locale=True,
        ignore_retcode=False,
        saltenv='base',
        use_vt=False,
        **kwargs):
    '''
    Execute the passed command and return the output as a string

    Note that ``env`` represents the environment variables for the command, and
    should be formatted as a dict, or a YAML string which resolves to a dict.

    CLI Example:

    .. code-block:: bash

        salt '*' cmd.run "ls -l | awk '/foo/{print \\$2}'"

    The template arg can be set to 'jinja' or another supported template
    engine to render the command arguments before execution.
    For example:

    .. code-block:: bash

        salt '*' cmd.run template=jinja "ls -l /tmp/{{grains.id}} | awk '/foo/{print \\$2}'"

    Specify an alternate shell with the shell parameter:

    .. code-block:: bash

        salt '*' cmd.run "Get-ChildItem C:\\ " shell='powershell'

    A string of standard input can be specified for the command to be run using
    the ``stdin`` parameter. This can be useful in cases where sensitive
    information must be read from standard input.:

    .. code-block:: bash

        salt '*' cmd.run "grep f" stdin='one\\ntwo\\nthree\\nfour\\nfive\\n'

    If an equal sign (``=``) appears in an argument to a Salt command it is
    interpreted as a keyword argument in the format ``key=val``. That
    processing can be bypassed in order to pass an equal sign through to the
    remote shell command by manually specifying the kwarg:

    .. code-block:: bash

        salt '*' cmd.run cmd='sed -e s/=/:/g'
    '''
    ret = _run(cmd,
               runas=runas,
               shell=shell,
               python_shell=python_shell,
               cwd=cwd,
               stdin=stdin,
               stderr=subprocess.STDOUT,
               env=env,
               clean_env=clean_env,
               template=template,
               rstrip=rstrip,
               umask=umask,
               output_loglevel=output_loglevel,
               quiet=quiet,
               timeout=timeout,
               reset_system_locale=reset_system_locale,
               saltenv=saltenv,
               use_vt=use_vt)

    if 'pid' in ret and '__pub_jid' in kwargs:
        # Stuff the child pid in the JID file
        proc_dir = os.path.join(__opts__['cachedir'], 'proc')
        jid_file = os.path.join(proc_dir, kwargs['__pub_jid'])
        if os.path.isfile(jid_file):
            serial = salt.payload.Serial(__opts__)
            with salt.utils.fopen(jid_file, 'rb') as fn_:
                jid_dict = serial.load(fn_)

            if 'child_pids' in jid_dict:
                jid_dict['child_pids'].append(ret['pid'])
            else:
                jid_dict['child_pids'] = [ret['pid']]
            # Rewrite file
            with salt.utils.fopen(jid_file, 'w+b') as fn_:
                fn_.write(serial.dumps(jid_dict))

    lvl = _check_loglevel(output_loglevel, quiet)
    if lvl is not None:
        if not ignore_retcode and ret['retcode'] != 0:
            if lvl < LOG_LEVELS['error']:
                lvl = LOG_LEVELS['error']
            log.error(
                'Command {0!r} failed with return code: {1}'
                .format(cmd, ret['retcode'])
            )
        log.log(lvl, 'output: {0}'.format(ret['stdout']))
    return ret['stdout']


def run_stdout(cmd,
               cwd=None,
               stdin=None,
               runas=None,
               shell=DEFAULT_SHELL,
               python_shell=True,
               env=None,
               clean_env=False,
               template=None,
               rstrip=True,
               umask=None,
               output_loglevel='debug',
               quiet=False,
               timeout=None,
               reset_system_locale=True,
               ignore_retcode=False,
               saltenv='base',
               use_vt=False,
               **kwargs):
    '''
    Execute a command, and only return the standard out

    Note that ``env`` represents the environment variables for the command, and
    should be formatted as a dict, or a YAML string which resolves to a dict.

    CLI Example:

    .. code-block:: bash

        salt '*' cmd.run_stdout "ls -l | awk '/foo/{print \\$2}'"

    The template arg can be set to 'jinja' or another supported template
    engine to render the command arguments before execution.
    For example:

    .. code-block:: bash

        salt '*' cmd.run_stdout template=jinja "ls -l /tmp/{{grains.id}} | awk '/foo/{print \\$2}'"

    A string of standard input can be specified for the command to be run using
    the ``stdin`` parameter. This can be useful in cases where sensitive
    information must be read from standard input.:

    .. code-block:: bash

        salt '*' cmd.run_stdout "grep f" stdin='one\\ntwo\\nthree\\nfour\\nfive\\n'
    '''
    ret = _run(cmd,
               runas=runas,
               cwd=cwd,
               stdin=stdin,
               shell=shell,
               python_shell=python_shell,
               env=env,
               clean_env=clean_env,
               template=template,
               rstrip=rstrip,
               umask=umask,
               output_loglevel=output_loglevel,
               quiet=quiet,
               timeout=timeout,
               reset_system_locale=reset_system_locale,
               saltenv=saltenv,
               use_vt=use_vt)

    lvl = _check_loglevel(output_loglevel, quiet)
    if lvl is not None:
        if not ignore_retcode and ret['retcode'] != 0:
            if lvl < LOG_LEVELS['error']:
                lvl = LOG_LEVELS['error']
            log.error(
                'Command {0!r} failed with return code: {1}'
                .format(cmd, ret['retcode'])
            )
        if ret['stdout']:
            log.log(lvl, 'stdout: {0}'.format(ret['stdout']))
        if ret['stderr']:
            log.log(lvl, 'stderr: {0}'.format(ret['stderr']))
        if ret['retcode']:
            log.log(lvl, 'retcode: {0}'.format(ret['retcode']))
    return ret['stdout']


def run_stderr(cmd,
               cwd=None,
               stdin=None,
               runas=None,
               shell=DEFAULT_SHELL,
               python_shell=True,
               env=None,
               clean_env=False,
               template=None,
               rstrip=True,
               umask=None,
               output_loglevel='debug',
               quiet=False,
               timeout=None,
               reset_system_locale=True,
               ignore_retcode=False,
               saltenv='base',
               use_vt=False,
               **kwargs):
    '''
    Execute a command and only return the standard error

    Note that ``env`` represents the environment variables for the command, and
    should be formatted as a dict, or a YAML string which resolves to a dict.

    CLI Example:

    .. code-block:: bash

        salt '*' cmd.run_stderr "ls -l | awk '/foo/{print \\$2}'"

    The template arg can be set to 'jinja' or another supported template
    engine to render the command arguments before execution.
    For example:

    .. code-block:: bash

        salt '*' cmd.run_stderr template=jinja "ls -l /tmp/{{grains.id}} | awk '/foo/{print \\$2}'"

    A string of standard input can be specified for the command to be run using
    the ``stdin`` parameter. This can be useful in cases where sensitive
    information must be read from standard input.:

    .. code-block:: bash

        salt '*' cmd.run_stderr "grep f" stdin='one\\ntwo\\nthree\\nfour\\nfive\\n'
    '''
    ret = _run(cmd,
               runas=runas,
               cwd=cwd,
               stdin=stdin,
               shell=shell,
               python_shell=python_shell,
               env=env,
               clean_env=clean_env,
               template=template,
               rstrip=rstrip,
               umask=umask,
               output_loglevel=output_loglevel,
               quiet=quiet,
               timeout=timeout,
               reset_system_locale=reset_system_locale,
               use_vt=use_vt,
               saltenv=saltenv)

    lvl = _check_loglevel(output_loglevel, quiet)
    if lvl is not None:
        if not ignore_retcode and ret['retcode'] != 0:
            if lvl < LOG_LEVELS['error']:
                lvl = LOG_LEVELS['error']
            log.error(
                'Command {0!r} failed with return code: {1}'
                .format(cmd, ret['retcode'])
            )
        if ret['stdout']:
            log.log(lvl, 'stdout: {0}'.format(ret['stdout']))
        if ret['stderr']:
            log.log(lvl, 'stderr: {0}'.format(ret['stderr']))
        if ret['retcode']:
            log.log(lvl, 'retcode: {0}'.format(ret['retcode']))
    return ret['stderr']


def run_all(cmd,
            cwd=None,
            stdin=None,
            runas=None,
            shell=DEFAULT_SHELL,
            python_shell=True,
            env=None,
            clean_env=False,
            template=None,
            rstrip=True,
            umask=None,
            output_loglevel='debug',
            quiet=False,
            timeout=None,
            reset_system_locale=True,
            ignore_retcode=False,
            saltenv='base',
            use_vt=False,
            **kwargs):
    '''
    Execute the passed command and return a dict of return data

    Note that ``env`` represents the environment variables for the command, and
    should be formatted as a dict, or a YAML string which resolves to a dict.

    CLI Example:

    .. code-block:: bash

        salt '*' cmd.run_all "ls -l | awk '/foo/{print \\$2}'"

    The template arg can be set to 'jinja' or another supported template
    engine to render the command arguments before execution.
    For example:

    .. code-block:: bash

        salt '*' cmd.run_all template=jinja "ls -l /tmp/{{grains.id}} | awk '/foo/{print \\$2}'"

    A string of standard input can be specified for the command to be run using
    the ``stdin`` parameter. This can be useful in cases where sensitive
    information must be read from standard input.:

    .. code-block:: bash

        salt '*' cmd.run_all "grep f" stdin='one\\ntwo\\nthree\\nfour\\nfive\\n'
    '''
    ret = _run(cmd,
               runas=runas,
               cwd=cwd,
               stdin=stdin,
               shell=shell,
               python_shell=python_shell,
               env=env,
               clean_env=clean_env,
               template=template,
               rstrip=rstrip,
               umask=umask,
               output_loglevel=output_loglevel,
               quiet=quiet,
               timeout=timeout,
               reset_system_locale=reset_system_locale,
               saltenv=saltenv,
               use_vt=use_vt)

    lvl = _check_loglevel(output_loglevel, quiet)
    if lvl is not None:
        if not ignore_retcode and ret['retcode'] != 0:
            if lvl < LOG_LEVELS['error']:
                lvl = LOG_LEVELS['error']
            log.error(
                'Command {0!r} failed with return code: {1}'
                .format(cmd, ret['retcode'])
            )
        if ret['stdout']:
            log.log(lvl, 'stdout: {0}'.format(ret['stdout']))
        if ret['stderr']:
            log.log(lvl, 'stderr: {0}'.format(ret['stderr']))
        if ret['retcode']:
            log.log(lvl, 'retcode: {0}'.format(ret['retcode']))
    return ret


def retcode(cmd,
            cwd=None,
            stdin=None,
            runas=None,
            shell=DEFAULT_SHELL,
            python_shell=True,
            env=None,
            clean_env=False,
            template=None,
            umask=None,
            output_loglevel='debug',
            quiet=False,
            timeout=None,
            reset_system_locale=True,
            ignore_retcode=False,
            saltenv='base',
            use_vt=False,
            **kwargs):
    '''
    Execute a shell command and return the command's return code.

    Note that ``env`` represents the environment variables for the command, and
    should be formatted as a dict, or a YAML string which resolves to a dict.

    CLI Example:

    .. code-block:: bash

        salt '*' cmd.retcode "file /bin/bash"

    The template arg can be set to 'jinja' or another supported template
    engine to render the command arguments before execution.
    For example:

    .. code-block:: bash

        salt '*' cmd.retcode template=jinja "file {{grains.pythonpath[0]}}/python"

    A string of standard input can be specified for the command to be run using
    the ``stdin`` parameter. This can be useful in cases where sensitive
    information must be read from standard input.:

    .. code-block:: bash

        salt '*' cmd.retcode "grep f" stdin='one\\ntwo\\nthree\\nfour\\nfive\\n'
    '''
    ret = _run(cmd,
              runas=runas,
              cwd=cwd,
              stdin=stdin,
              stderr=subprocess.STDOUT,
              shell=shell,
              python_shell=python_shell,
              env=env,
              clean_env=clean_env,
              template=template,
              umask=umask,
              output_loglevel=output_loglevel,
              quiet=quiet,
              timeout=timeout,
              reset_system_locale=reset_system_locale,
              saltenv=saltenv,
              use_vt=use_vt)

    lvl = _check_loglevel(output_loglevel, quiet)
    if lvl is not None:
        if not ignore_retcode and ret['retcode'] != 0:
            if lvl < LOG_LEVELS['error']:
                lvl = LOG_LEVELS['error']
            log.error(
                'Command {0!r} failed with return code: {1}'
                .format(cmd, ret['retcode'])
            )
        log.log(lvl, 'output: {0}'.format(ret['stdout']))
    return ret['retcode']


def _retcode_quiet(cmd,
                   cwd=None,
                   stdin=None,
                   runas=None,
                   shell=DEFAULT_SHELL,
                   python_shell=True,
                   env=None,
                   clean_env=False,
                   template=None,
                   umask=None,
                   output_loglevel='quiet',
                   quiet=True,
                   timeout=None,
                   reset_system_locale=True,
                   ignore_retcode=False,
                   saltenv='base',
                   use_vt=False,
                   **kwargs):
    '''
    Helper for running commands quietly for minion startup.
    Returns same as retcode
    '''
    return retcode(cmd,
                   cwd=cwd,
                   stdin=stdin,
                   runas=runas,
                   shell=shell,
                   python_shell=python_shell,
                   env=env,
                   clean_env=clean_env,
                   template=template,
                   umask=umask,
                   output_loglevel=output_loglevel,
                   timeout=timeout,
                   reset_system_locale=reset_system_locale,
                   ignore_retcode=ignore_retcode,
                   saltenv=saltenv,
                   use_vt=use_vt,
                   **kwargs)


def script(source,
           args=None,
           cwd=None,
           stdin=None,
           runas=None,
           shell=DEFAULT_SHELL,
           python_shell=True,
           env=None,
           template=None,
           umask=None,
           output_loglevel='debug',
           quiet=False,
           timeout=None,
           reset_system_locale=True,
           __env__=None,
           saltenv='base',
           use_vt=False,
           **kwargs):
    '''
    Download a script from a remote location and execute the script locally.
    The script can be located on the salt master file server or on an HTTP/FTP
    server.

    The script will be executed directly, so it can be written in any available
    programming language.

    The script can also be formatted as a template, the default is jinja.
    Arguments for the script can be specified as well.

    CLI Example:

    .. code-block:: bash

        salt '*' cmd.script salt://scripts/runme.sh
        salt '*' cmd.script salt://scripts/runme.sh 'arg1 arg2 "arg 3"'
        salt '*' cmd.script salt://scripts/windows_task.ps1 args=' -Input c:\\tmp\\infile.txt' shell='powershell'

    A string of standard input can be specified for the command to be run using
    the ``stdin`` parameter. This can be useful in cases where sensitive
    information must be read from standard input.:

    .. code-block:: bash

        salt '*' cmd.script salt://scripts/runme.sh stdin='one\\ntwo\\nthree\\nfour\\nfive\\n'
    '''
    def _cleanup_tempfile(path):
        try:
            os.remove(path)
        except (IOError, OSError) as exc:
            log.error('cmd.script: Unable to clean tempfile {0!r}: {1}'
                      .format(path, exc))

    if isinstance(__env__, string_types):
        salt.utils.warn_until(
            'Boron',
            'Passing a salt environment should be done using \'saltenv\' not '
            '\'__env__\'. This functionality will be removed in Salt Boron.'
        )
        # Backwards compatibility
        saltenv = __env__

    path = salt.utils.mkstemp(dir=cwd, suffix=os.path.splitext(source)[1])

    if template:
        fn_ = __salt__['cp.get_template'](source,
                                          path,
                                          template,
                                          saltenv,
                                          **kwargs)
        if not fn_:
            _cleanup_tempfile(path)
            return {'pid': 0,
                    'retcode': 1,
                    'stdout': '',
                    'stderr': '',
                    'cache_error': True}
    else:
        fn_ = __salt__['cp.cache_file'](source, saltenv)
        if not fn_:
            _cleanup_tempfile(path)
            return {'pid': 0,
                    'retcode': 1,
                    'stdout': '',
                    'stderr': '',
                    'cache_error': True}
        shutil.copyfile(fn_, path)
    if not salt.utils.is_windows():
        os.chmod(path, 320)
        os.chown(path, __salt__['file.user_to_uid'](runas), -1)
    ret = _run(path + ' ' + str(args) if args else path,
               cwd=cwd,
               stdin=stdin,
               output_loglevel=output_loglevel,
               quiet=quiet,
               runas=runas,
               shell=shell,
               python_shell=python_shell,
               env=env,
               umask=umask,
               timeout=timeout,
               reset_system_locale=reset_system_locale,
               saltenv=saltenv,
               use_vt=use_vt)
    _cleanup_tempfile(path)
    return ret


def script_retcode(source,
                   cwd=None,
                   stdin=None,
                   runas=None,
                   shell=DEFAULT_SHELL,
                   python_shell=True,
                   env=None,
                   template='jinja',
                   umask=None,
                   timeout=None,
                   reset_system_locale=True,
                   __env__=None,
                   saltenv='base',
                   output_loglevel='debug',
                   use_vt=False,
                   **kwargs):
    '''
    Download a script from a remote location and execute the script locally.
    The script can be located on the salt master file server or on an HTTP/FTP
    server.

    The script will be executed directly, so it can be written in any available
    programming language.

    The script can also be formatted as a template, the default is jinja.

    Only evaluate the script return code and do not block for terminal output

    CLI Example:

    .. code-block:: bash

        salt '*' cmd.script_retcode salt://scripts/runme.sh

    A string of standard input can be specified for the command to be run using
    the ``stdin`` parameter. This can be useful in cases where sensitive
    information must be read from standard input.:

    .. code-block:: bash

        salt '*' cmd.script_retcode salt://scripts/runme.sh stdin='one\\ntwo\\nthree\\nfour\\nfive\\n'
    '''
    if isinstance(__env__, string_types):
        salt.utils.warn_until(
            'Boron',
            'Passing a salt environment should be done using \'saltenv\' not '
            '\'env\'. This functionality will be removed in Salt Boron.'
        )
        # Backwards compatibility
        saltenv = __env__

    return script(source=source,
                  cwd=cwd,
                  stdin=stdin,
                  runas=runas,
                  shell=shell,
                  python_shell=python_shell,
                  env=env,
                  template=template,
                  umask=umask,
                  timeout=timeout,
                  reset_system_locale=reset_system_locale,
                  saltenv=saltenv,
                  output_loglevel=output_loglevel,
                  use_vt=use_vt,
                  **kwargs)['retcode']


def which(cmd):
    '''
    Returns the path of an executable available on the minion, None otherwise

    CLI Example:

    .. code-block:: bash

        salt '*' cmd.which cat
    '''
    return salt.utils.which(cmd)


def which_bin(cmds):
    '''
    Returns the first command found in a list of commands

    CLI Example:

    .. code-block:: bash

        salt '*' cmd.which_bin '[pip2, pip, pip-python]'
    '''
    return salt.utils.which_bin(cmds)


def has_exec(cmd):
    '''
    Returns true if the executable is available on the minion, false otherwise

    CLI Example:

    .. code-block:: bash

        salt '*' cmd.has_exec cat
    '''
    return which(cmd) is not None


def exec_code(lang, code, cwd=None):
    '''
    Pass in two strings, the first naming the executable language, aka -
    python2, python3, ruby, perl, lua, etc. the second string containing
    the code you wish to execute. The stdout and stderr will be returned

    CLI Example:

    .. code-block:: bash

        salt '*' cmd.exec_code ruby 'puts "cheese"'
    '''
    codefile = salt.utils.mkstemp()
    with salt.utils.fopen(codefile, 'w+t') as fp_:
        fp_.write(code)
    cmd = [lang, codefile]
    ret = run(cmd, cwd=cwd, python_shell=False)
    os.remove(codefile)
    return ret


def tty(device, echo=None):
    '''
    Echo a string to a specific tty

    CLI Example:

    .. code-block:: bash

        salt '*' cmd.tty tty0 'This is a test'
        salt '*' cmd.tty pts3 'This is a test'
    '''
    if device.startswith('tty'):
        teletype = '/dev/{0}'.format(device)
    elif device.startswith('pts'):
        teletype = '/dev/{0}'.format(device.replace('pts', 'pts/'))
    else:
        return {'Error': 'The specified device is not a valid TTY'}
    try:
        with salt.utils.fopen(teletype, 'wb') as tty_device:
            tty_device.write(echo)
        return {
            'Success': 'Message was successfully echoed to {0}'.format(teletype)
        }
    except IOError:
        return {
            'Error': 'Echoing to {0} returned error'.format(teletype)
        }


def run_chroot(root, cmd):
    '''
    .. versionadded:: 2014.7.0

    This function runs :mod:`cmd.run_all <salt.modules.cmdmod.run_all>` wrapped
    within a chroot, with dev and proc mounted in the chroot

    CLI Example:

    .. code-block:: bash

        salt '*' cmd.run_chroot /var/lib/lxc/container_name/rootfs 'sh /tmp/bootstrap.sh'
    '''
    __salt__['mount.mount'](
        os.path.join(root, 'dev'),
        'udev',
        fstype='devtmpfs')
    __salt__['mount.mount'](
        os.path.join(root, 'proc'),
        'proc',
        fstype='proc')

    # Execute chroot routine
    sh_ = '/bin/sh'
    if os.path.isfile(os.path.join(root, 'bin/bash')):
        sh_ = '/bin/bash'

    cmd = 'chroot {0} {1} -c {2!r}'.format(
        root,
        sh_,
        cmd)
    res = run_all(cmd, output_loglevel='quiet')

    # Kill processes running in the chroot
    for i in range(6):
        pids = _chroot_pids(root)
        if not pids:
            break
        for pid in pids:
            # use sig 15 (TERM) for first 3 attempts, then 9 (KILL)
            sig = 15 if i < 3 else 9
            os.kill(pid, sig)

    if _chroot_pids(root):
        log.error('Processes running in chroot could not be killed, '
                  'filesystem will remain mounted')

    __salt__['mount.umount'](os.path.join(root, 'proc'))
    __salt__['mount.umount'](os.path.join(root, 'dev'))
    log.info(res)
    return res


def _is_valid_shell(shell):
    '''
    Attempts to search for valid shells on a system and
    see if a given shell is in the list
    '''
    if salt.utils.is_windows():
        return True  # Don't even try this for Windows
    shells = '/etc/shells'
    available_shells = []
    if os.path.exists(shells):
        try:
            with salt.utils.fopen(shells, 'r') as shell_fp:
                lines = shell_fp.read().splitlines()
            for line in lines:
                if line.startswith('#'):
                    continue
                else:
                    available_shells.append(line)
        except OSError:
            return True
    else:
        # No known method of determining available shells
        return None
    if shell in available_shells:
        return True
    else:
        return False<|MERGE_RESOLUTION|>--- conflicted
+++ resolved
@@ -255,25 +255,14 @@
             # There must be a better way to do this.
             py_code = '''import os, itertools; print \"\\0\".join(itertools.chain(*os.environ.items()))'''
             if __grains__['os'] in ['MacOS', 'Darwin']:
-<<<<<<< HEAD
-                env_cmd = ('sudo -i -u {0} -- "{1}"'
-                           ).format(runas, sys.executable)
-=======
                 env_cmd = ('sudo', '-i', '-u', runas, '--',
                            sys.executable)
->>>>>>> f23c791a
             elif __grains__['os'] in ['FreeBSD']:
                 env_cmd = ('su', '-', runas, '-c',
                            "{0} -c {1}".format(shell, sys.executable))
             else:
-<<<<<<< HEAD
-                env_cmd = ('su -s {0} - {1} -c "{2}"'
-                           ).format(shell, runas, sys.executable)
-            env_encoded = subprocess.Popen(
-=======
                 env_cmd = ('su', '-s', shell, '-', runas, '-c', sys.executable)
             env_json = subprocess.Popen(
->>>>>>> f23c791a
                 env_cmd,
                 stdin=subprocess.PIPE,
                 stdout=subprocess.PIPE
