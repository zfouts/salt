--- conflicted
+++ resolved
@@ -830,30 +830,6 @@
             'size': os.path.getsize(path),
             'tok': auth.gen_token(b'salt')}
     channel = salt.transport.client.ReqChannel.factory(__opts__)
-<<<<<<< HEAD
-    with salt.utils.files.fopen(path, 'rb') as fp_:
-        init_send = False
-        while True:
-            load['loc'] = fp_.tell()
-            load['data'] = fp_.read(__opts__['file_buffer_size'])
-            if not load['data'] and init_send:
-                if remove_source:
-                    try:
-                        salt.utils.files.rm_rf(path)
-                        log.debug('Removing source file \'%s\'', path)
-                    except IOError:
-                        log.error('cp.push failed to remove file \'%s\'', path)
-                        return False
-                return True
-            ret = channel.send(load)
-            if not ret:
-                log.error('cp.push Failed transfer failed. Ensure master has '
-                          '\'file_recv\' set to \'True\' and that the file '
-                          'is not larger than the \'file_recv_size_max\' '
-                          'setting on the master.')
-                return ret
-            init_send = True
-=======
     try:
         with salt.utils.files.fopen(path, 'rb') as fp_:
             init_send = False
@@ -879,7 +855,6 @@
                 init_send = True
     finally:
         channel.close()
->>>>>>> 4b898ed6
 
 
 def push_dir(path, glob=None, upload_path=None):
