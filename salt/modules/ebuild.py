# -*- coding: utf-8 -*-
'''
Support for Portage

.. important::
    If you feel that Salt should be using this module to manage packages on a
    minion, and it is using a different module (or gives an error similar to
    *'pkg.install' is not available*), see :ref:`here
    <module-provider-override>`.

:optdepends:    - portage Python adapter

For now all package names *MUST* include the package category,
i.e. ``'vim'`` will not work, ``'app-editors/vim'`` will.
'''
from __future__ import absolute_import, print_function, unicode_literals

# Import python libs
import os
import copy
import logging
import re
import datetime

# Import salt libs
import salt.utils.args
import salt.utils.compat
import salt.utils.data
import salt.utils.functools
import salt.utils.path
import salt.utils.pkg
import salt.utils.systemd
import salt.utils.versions
from salt.exceptions import CommandExecutionError, MinionError
from salt.ext import six

<<<<<<< HEAD
=======

>>>>>>> c3e27bef
# Import third party libs
HAS_PORTAGE = False
try:
    import portage
    HAS_PORTAGE = True
except ImportError:
    import os
    import sys
    if os.path.isdir('/usr/lib/portage/pym'):
        try:
            # In a virtualenv, the portage python path needs to be manually added
            sys.path.insert(0, '/usr/lib/portage/pym')
            import portage
            HAS_PORTAGE = True
        except ImportError:
            pass

log = logging.getLogger(__name__)

# Define the module's virtual name
__virtualname__ = 'pkg'


def __virtual__():
    '''
    Confirm this module is on a Gentoo based system
    '''
    if HAS_PORTAGE and __grains__['os_family'] == 'Gentoo':
        return __virtualname__
    return (False, 'The ebuild execution module cannot be loaded: either the system is not Gentoo or the portage python library is not available.')


def _vartree():
    import portage  # pylint: disable=3rd-party-module-not-gated
    portage = salt.utils.compat.reload(portage)
    return portage.db[portage.root]['vartree']


def _porttree():
    import portage  # pylint: disable=3rd-party-module-not-gated
    portage = salt.utils.compat.reload(portage)
    return portage.db[portage.root]['porttree']


def _p_to_cp(p):
    try:
        ret = portage.dep_getkey(p)
        if ret:
            return ret
    except portage.exception.InvalidAtom:
        pass

    try:
        ret = _porttree().dbapi.xmatch('bestmatch-visible', p)
        if ret:
            return portage.dep_getkey(ret)
    except portage.exception.InvalidAtom:
        pass

    try:
        ret = _porttree().dbapi.xmatch("match-all", p)
        if ret:
            return portage.cpv_getkey(ret[0])
    except portage.exception.InvalidAtom:
        pass

    return None


def _allnodes():
    if 'portage._allnodes' in __context__:
        return __context__['portage._allnodes']
    else:
        ret = _porttree().getallnodes()
        __context__['portage._allnodes'] = ret
        return ret


def _cpv_to_cp(cpv):
    try:
        ret = portage.dep_getkey(cpv)
        if ret:
            return ret
    except portage.exception.InvalidAtom:
        pass

    try:
        ret = portage.cpv_getkey(cpv)
        if ret:
            return ret
    except portage.exception.InvalidAtom:
        pass

    return cpv


def _cpv_to_version(cpv):
    return portage.versions.cpv_getversion(cpv)


def _process_emerge_err(stdout, stderr):
    '''
    Used to parse emerge output to provide meaningful output when emerge fails
    '''
    ret = {}
    rexp = re.compile(r'^[<>=][^ ]+/[^ ]+ [^\n]+', re.M)

    slot_conflicts = re.compile(r'^[^ \n]+/[^ ]+:[^ ]', re.M).findall(stderr)
    if slot_conflicts:
        ret['slot conflicts'] = slot_conflicts

    blocked = re.compile(r'(?m)^\[blocks .+\] '
                         r'([^ ]+/[^ ]+-[0-9]+[^ ]+)'
                         r'.*$').findall(stdout)

    unsatisfied = re.compile(
            r'Error: The above package list contains').findall(stderr)

    # If there were blocks and emerge could not resolve it.
    if blocked and unsatisfied:
        ret['blocked'] = blocked

    sections = re.split('\n\n', stderr)
    for section in sections:
        if 'The following keyword changes' in section:
            ret['keywords'] = rexp.findall(section)
        elif 'The following license changes' in section:
            ret['license'] = rexp.findall(section)
        elif 'The following USE changes' in section:
            ret['use'] = rexp.findall(section)
        elif 'The following mask changes' in section:
            ret['mask'] = rexp.findall(section)
    return ret


def check_db(*names, **kwargs):
    '''
    .. versionadded:: 0.17.0

    Returns a dict containing the following information for each specified
    package:

    1. A key ``found``, which will be a boolean value denoting if a match was
       found in the package database.
    2. If ``found`` is ``False``, then a second key called ``suggestions`` will
       be present, which will contain a list of possible matches. This list
       will be empty if the package name was specified in ``category/pkgname``
       format, since the suggestions are only intended to disambiguate
       ambiguous package names (ones submitted without a category).

    CLI Examples:

    .. code-block:: bash

        salt '*' pkg.check_db <package1> <package2> <package3>
    '''
    ### NOTE: kwargs is not used here but needs to be present due to it being
    ### required in the check_db function in other package providers.
    ret = {}
    for name in names:
        if name in ret:
            log.warning(
                'pkg.check_db: Duplicate package name \'%s\' submitted',
                name
            )
            continue
        if '/' not in name:
            ret.setdefault(name, {})['found'] = False
            ret[name]['suggestions'] = porttree_matches(name)
        else:
            ret.setdefault(name, {})['found'] = name in _allnodes()
            if ret[name]['found'] is False:
                ret[name]['suggestions'] = []
    return ret


def ex_mod_init(low):
    '''
    If the config option ``ebuild.enforce_nice_config`` is set to True, this
    module will enforce a nice tree structure for /etc/portage/package.*
    configuration files.

    .. versionadded:: 0.17.0
       Initial automatic enforcement added when pkg is used on a Gentoo system.

    .. versionchanged:: 2014.1.0-Hydrogen
       Configure option added to make this behaviour optional, defaulting to
       off.

    .. seealso::
       ``ebuild.ex_mod_init`` is called automatically when a state invokes a
       pkg state on a Gentoo system.
       :py:func:`salt.states.pkg.mod_init`

       ``ebuild.ex_mod_init`` uses ``portage_config.enforce_nice_config`` to do
       the lifting.
       :py:func:`salt.modules.portage_config.enforce_nice_config`

    CLI Example:

    .. code-block:: bash

        salt '*' pkg.ex_mod_init
    '''
    if __salt__['config.get']('ebuild.enforce_nice_config', False):
        __salt__['portage_config.enforce_nice_config']()
    return True


def latest_version(*names, **kwargs):
    '''
    Return the latest version of the named package available for upgrade or
    installation. If more than one package name is specified, a dict of
    name/version pairs is returned.

    CLI Example:

    .. code-block:: bash

        salt '*' pkg.latest_version <package name>
        salt '*' pkg.latest_version <package1> <package2> <package3> ...
    '''
    refresh = salt.utils.data.is_true(kwargs.pop('refresh', True))

    if not names:
        return ''

    # Refresh before looking for the latest version available
    if refresh:
        refresh_db()

    ret = {}
    # Initialize the dict with empty strings
    for name in names:
        ret[name] = ''
        installed = _cpv_to_version(_vartree().dep_bestmatch(name))
        avail = _cpv_to_version(_porttree().dep_bestmatch(name))
        if avail and (not installed or salt.utils.versions.compare(ver1=installed, oper='<', ver2=avail, cmp_func=version_cmp)):
            ret[name] = avail

    # Return a string if only one package name passed
    if len(names) == 1:
        return ret[names[0]]
    return ret


# available_version is being deprecated
available_version = salt.utils.functools.alias_function(latest_version, 'available_version')


def _get_upgradable(backtrack=3):
    '''
    Utility function to get upgradable packages

    Sample return data:
    { 'pkgname': '1.2.3-45', ... }
    '''

    cmd = ['emerge',
           '--ask', 'n',
           '--backtrack', '{0}'.format(backtrack),
           '--pretend',
           '--update',
           '--newuse',
           '--deep',
           '@world']

    call = __salt__['cmd.run_all'](cmd,
                                   output_loglevel='trace',
                                   python_shell=False)

    if call['retcode'] != 0:
        msg = 'Failed to get upgrades'
        for key in ('stderr', 'stdout'):
            if call[key]:
                msg += ': ' + call[key]
                break
        raise CommandExecutionError(msg)
    else:
        out = call['stdout']

    rexp = re.compile(r'(?m)^\[.+\] '
                      r'([^ ]+/[^ ]+)'    # Package string
                      '-'
                      r'([0-9]+[^ ]+)'          # Version
                      r'.*$')
    keys = ['name', 'version']
    _get = lambda l, k: l[keys.index(k)]

    upgrades = rexp.findall(out)

    ret = {}
    for line in upgrades:
        name = _get(line, 'name')
        version_num = _get(line, 'version')
        ret[name] = version_num

    return ret


def list_upgrades(refresh=True, backtrack=3, **kwargs):  # pylint: disable=W0613
    '''
    List all available package upgrades.

    refresh
        Whether or not to sync the portage tree before checking for upgrades.

    backtrack
        Specifies an integer number of times to backtrack if dependency
        calculation fails due to a conflict or an unsatisfied dependency
        (default: ´3´).

        .. versionadded: 2015.8.0

    CLI Example:

    .. code-block:: bash

        salt '*' pkg.list_upgrades
    '''
    if salt.utils.data.is_true(refresh):
        refresh_db()
    return _get_upgradable(backtrack)


def upgrade_available(name):
    '''
    Check whether or not an upgrade is available for a given package

    CLI Example:

    .. code-block:: bash

        salt '*' pkg.upgrade_available <package name>
    '''
    return latest_version(name) != ''


def version(*names, **kwargs):
    '''
    Returns a string representing the package version or an empty string if not
    installed. If more than one package name is specified, a dict of
    name/version pairs is returned.

    CLI Example:

    .. code-block:: bash

        salt '*' pkg.version <package name>
        salt '*' pkg.version <package1> <package2> <package3> ...
    '''
    return __salt__['pkg_resource.version'](*names, **kwargs)


def porttree_matches(name):
    '''
    Returns a list containing the matches for a given package name from the
    portage tree. Note that the specific version of the package will not be
    provided for packages that have several versions in the portage tree, but
    rather the name of the package (i.e. "dev-python/paramiko").
    '''
    matches = []
    for category in _porttree().dbapi.categories:
        if _porttree().dbapi.cp_list(category + "/" + name):
            matches.append(category + "/" + name)
    return matches


def list_pkgs(versions_as_list=False, **kwargs):
    '''
    List the packages currently installed in a dict::

        {'<package_name>': '<version>'}

    CLI Example:

    .. code-block:: bash

        salt '*' pkg.list_pkgs
    '''
    versions_as_list = salt.utils.data.is_true(versions_as_list)
    # not yet implemented or not applicable
    if any([salt.utils.data.is_true(kwargs.get(x))
            for x in ('removed', 'purge_desired')]):
        return {}

    if 'pkg.list_pkgs' in __context__:
        if versions_as_list:
            return __context__['pkg.list_pkgs']
        else:
            ret = copy.deepcopy(__context__['pkg.list_pkgs'])
            __salt__['pkg_resource.stringify'](ret)
            return ret

    ret = {}
    pkgs = _vartree().dbapi.cpv_all()
    for cpv in pkgs:
        __salt__['pkg_resource.add_pkg'](ret,
                                         _cpv_to_cp(cpv),
                                         _cpv_to_version(cpv))
    __salt__['pkg_resource.sort_pkglist'](ret)
    __context__['pkg.list_pkgs'] = copy.deepcopy(ret)
    if not versions_as_list:
        __salt__['pkg_resource.stringify'](ret)
    return ret


def refresh_db():
    '''
    Update the portage tree using the first available method from the following
    list:

    - emaint sync
    - eix-sync
    - emerge-webrsync
    - emerge --sync

    To prevent the portage tree from being synced within one day of the
    previous sync, add the following pillar data for this minion:

    .. code-block:: yaml

        portage:
          sync_wait_one_day: True

    CLI Example:

    .. code-block:: bash

        salt '*' pkg.refresh_db
    '''
    has_emaint = os.path.isdir('/etc/portage/repos.conf')
    has_eix = True if 'eix.sync' in __salt__ else False
    has_webrsync = True if __salt__['makeconf.features_contains']('webrsync-gpg') else False

    # Remove rtag file to keep multiple refreshes from happening in pkg states
    salt.utils.pkg.clear_rtag(__opts__)
    # Option to prevent syncing package tree if done in the last 24 hours
    if __salt__['pillar.get']('portage:sync_wait_one_day', False):
        main_repo_root = __salt__['cmd.run']('portageq get_repo_path / gentoo')
        day = datetime.timedelta(days=1)
        now = datetime.datetime.now()
        timestamp = datetime.datetime.fromtimestamp(os.path.getmtime(main_repo_root))
        if now - timestamp < day:
            log.info('Did not sync package tree since last sync was done at'
                     ' %s, less than 1 day ago', timestamp)
            return False

    if has_emaint:
        return __salt__['cmd.retcode']('emaint sync -a') == 0
    elif has_eix:
        return __salt__['eix.sync']()
    elif has_webrsync:
        # GPG sign verify is supported only for 'webrsync'
        cmd = 'emerge-webrsync -q'
        # Prefer 'delta-webrsync' to 'webrsync'
        if salt.utils.path.which('emerge-delta-webrsync'):
            cmd = 'emerge-delta-webrsync -q'
        return __salt__['cmd.retcode'](cmd) == 0
    else:
        # Default to deprecated `emerge --sync` form
        return __salt__['cmd.retcode']('emerge --ask n --quiet --sync') == 0


def _flags_changed(inst_flags, conf_flags):
    '''
    @type inst_flags: list
    @param inst_flags: list of use flags which were used
        when package was installed
    @type conf_flags: list
    @param conf_flags: list of use flags form portage/package.use
    @rtype: bool
    @return: True, if lists have changes
    '''
    conf_flags = conf_flags[:]
    for i in inst_flags:
        try:
            conf_flags.remove(i)
        except ValueError:
            return True
    return True if conf_flags else False


def install(name=None,
            refresh=False,
            pkgs=None,
            sources=None,
            slot=None,
            fromrepo=None,
            uses=None,
            binhost=None,
            **kwargs):
    '''
    .. versionchanged:: 2015.8.12,2016.3.3,2016.11.0
        On minions running systemd>=205, `systemd-run(1)`_ is now used to
        isolate commands which modify installed packages from the
        ``salt-minion`` daemon's control group. This is done to keep systemd
        from killing any emerge commands spawned by Salt when the
        ``salt-minion`` service is restarted. (see ``KillMode`` in the
        `systemd.kill(5)`_ manpage for more information). If desired, usage of
        `systemd-run(1)`_ can be suppressed by setting a :mod:`config option
        <salt.modules.config.get>` called ``systemd.scope``, with a value of
        ``False`` (no quotes).

    .. _`systemd-run(1)`: https://www.freedesktop.org/software/systemd/man/systemd-run.html
    .. _`systemd.kill(5)`: https://www.freedesktop.org/software/systemd/man/systemd.kill.html

    Install the passed package(s), add refresh=True to sync the portage tree
    before package is installed.

    name
        The name of the package to be installed. Note that this parameter is
        ignored if either "pkgs" or "sources" is passed. Additionally, please
        note that this option can only be used to emerge a package from the
        portage tree. To install a tbz2 package manually, use the "sources"
        option described below.

        CLI Example:

        .. code-block:: bash

            salt '*' pkg.install <package name>

    refresh
        Whether or not to sync the portage tree before installing.

    version
        Install a specific version of the package, e.g. 1.0.9-r1. Ignored
        if "pkgs" or "sources" is passed.

    slot
        Similar to version, but specifies a valid slot to be installed. It
        will install the latest available version in the specified slot.
        Ignored if "pkgs" or "sources" or "version" is passed.

        CLI Example:

        .. code-block:: bash

            salt '*' pkg.install sys-devel/gcc slot='4.4'

    fromrepo
        Similar to slot, but specifies the repository from the package will be
        installed. It will install the latest available version in the
        specified repository.
        Ignored if "pkgs" or "sources" or "version" is passed.

        CLI Example:

        .. code-block:: bash

            salt '*' pkg.install salt fromrepo='gentoo'

    uses
        Similar to slot, but specifies a list of use flag.
        Ignored if "pkgs" or "sources" or "version" is passed.

        CLI Example:

        .. code-block:: bash

            salt '*' pkg.install sys-devel/gcc uses='["nptl","-nossp"]'


    Multiple Package Installation Options:

    pkgs
        A list of packages to install from the portage tree. Must be passed as
        a python list.

        CLI Example:

        .. code-block:: bash

            salt '*' pkg.install pkgs='["foo","bar","~category/package:slot::repository[use]"]'

    sources
        A list of tbz2 packages to install. Must be passed as a list of dicts,
        with the keys being package names, and the values being the source URI
        or local path to the package.

        CLI Example:

        .. code-block:: bash

            salt '*' pkg.install sources='[{"foo": "salt://foo.tbz2"},{"bar": "salt://bar.tbz2"}]'
    binhost
        has two options try and force.
        try - tells emerge to try and install the package from a configured binhost.
        force - forces emerge to install the package from a binhost otherwise it fails out.

    Returns a dict containing the new package names and versions::

        {'<package>': {'old': '<old-version>',
                       'new': '<new-version>'}}
    '''
    log.debug('Called modules.pkg.install: %s',
        {
            'name': name,
            'refresh': refresh,
            'pkgs': pkgs,
            'sources': sources,
            'kwargs': kwargs,
            'binhost': binhost,
        }
    )
    if salt.utils.data.is_true(refresh):
        refresh_db()

    try:
        pkg_params, pkg_type = __salt__['pkg_resource.parse_targets'](
            name, pkgs, sources, **kwargs
        )
    except MinionError as exc:
        raise CommandExecutionError(exc)

    # Handle version kwarg for a single package target
    if pkgs is None and sources is None:
        version_num = kwargs.get('version')
        if not version_num:
            version_num = ''
            if slot is not None:
                version_num += ':{0}'.format(slot)
            if fromrepo is not None:
                version_num += '::{0}'.format(fromrepo)
            if uses is not None:
                version_num += '[{0}]'.format(','.join(uses))
            pkg_params = {name: version_num}

    if not pkg_params:
        return {}
    elif pkg_type == 'file':
        emerge_opts = ['tbz2file']
    else:
        emerge_opts = []

    if binhost == 'try':
        bin_opts = ['-g']
    elif binhost == 'force':
        bin_opts = ['-G']
    else:
        bin_opts = []

    changes = {}

    if pkg_type == 'repository':
        targets = list()
        for param, version_num in six.iteritems(pkg_params):
            original_param = param
            param = _p_to_cp(param)
            if param is None:
                raise portage.dep.InvalidAtom(original_param)

            if version_num is None:
                targets.append(param)
            else:
                keyword = None

                match = re.match('^(~)?([<>])?(=)?([^<>=]*)$', version_num)
                if match:
                    keyword, gt_lt, eq, verstr = match.groups()
                    prefix = gt_lt or ''
                    prefix += eq or ''
                    # If no prefix characters were supplied and verstr contains a version, use '='
                    if verstr and verstr[0] != ':' and verstr[0] != '[':
                        prefix = prefix or '='
                        target = '{0}{1}-{2}'.format(prefix, param, verstr)
                    else:
                        target = '{0}{1}'.format(param, verstr)
                else:
                    target = '{0}'.format(param)

                if '[' in target:
                    old = __salt__['portage_config.get_flags_from_package_conf']('use', target)
                    __salt__['portage_config.append_use_flags'](target)
                    new = __salt__['portage_config.get_flags_from_package_conf']('use', target)
                    if old != new:
                        changes[param + '-USE'] = {'old': old, 'new': new}
                    target = target[:target.rfind('[')]

                if keyword is not None:
                    __salt__['portage_config.append_to_package_conf']('accept_keywords',
                                                                        target,
                                                                        ['~ARCH'])
                    changes[param + '-ACCEPT_KEYWORD'] = {'old': '', 'new': '~ARCH'}

                if not changes:
                    inst_v = version(param)

                    # Prevent latest_version from calling refresh_db. Either we
                    # just called it or we were asked not to.
                    if latest_version(param, refresh=False) == inst_v:
                        all_uses = __salt__['portage_config.get_cleared_flags'](param)
                        if _flags_changed(*all_uses):
                            changes[param] = {'version': inst_v,
                                              'old': {'use': all_uses[0]},
                                              'new': {'use': all_uses[1]}}
                targets.append(target)
    else:
        targets = pkg_params

    cmd = []
    if salt.utils.systemd.has_scope(__context__) \
            and __salt__['config.get']('systemd.scope', True):
        cmd.extend(['systemd-run', '--scope'])
    cmd.extend(['emerge', '--ask', 'n', '--quiet'])
    cmd.extend(bin_opts)
    cmd.extend(emerge_opts)
    cmd.extend(targets)

    old = list_pkgs()
    call = __salt__['cmd.run_all'](cmd,
                                   output_loglevel='trace',
                                   python_shell=False)
    if call['retcode'] != 0:
        needed_changes = _process_emerge_err(call['stdout'], call['stderr'])
    else:
        needed_changes = []

    __context__.pop('pkg.list_pkgs', None)
    new = list_pkgs()
    changes.update(salt.utils.data.compare_dicts(old, new))

    if needed_changes:
        raise CommandExecutionError(
            'Error occurred installing package(s)',
            info={'needed changes': needed_changes, 'changes': changes}
        )

    return changes


def update(pkg, slot=None, fromrepo=None, refresh=False, binhost=None):
    '''
    .. versionchanged:: 2015.8.12,2016.3.3,2016.11.0
        On minions running systemd>=205, `systemd-run(1)`_ is now used to
        isolate commands which modify installed packages from the
        ``salt-minion`` daemon's control group. This is done to keep systemd
        from killing any emerge commands spawned by Salt when the
        ``salt-minion`` service is restarted. (see ``KillMode`` in the
        `systemd.kill(5)`_ manpage for more information). If desired, usage of
        `systemd-run(1)`_ can be suppressed by setting a :mod:`config option
        <salt.modules.config.get>` called ``systemd.scope``, with a value of
        ``False`` (no quotes).

    .. _`systemd-run(1)`: https://www.freedesktop.org/software/systemd/man/systemd-run.html
    .. _`systemd.kill(5)`: https://www.freedesktop.org/software/systemd/man/systemd.kill.html

    Updates the passed package (emerge --update package)

    slot
        Restrict the update to a particular slot. It will update to the
        latest version within the slot.

    fromrepo
        Restrict the update to a particular repository. It will update to the
        latest version within the repository.
    binhost
        has two options try and force.
        try - tells emerge to try and install the package from a configured binhost.
        force - forces emerge to install the package from a binhost otherwise it fails out.

    Return a dict containing the new package names and versions::

        {'<package>': {'old': '<old-version>',
                       'new': '<new-version>'}}

    CLI Example:

    .. code-block:: bash

        salt '*' pkg.update <package name>
    '''
    if salt.utils.data.is_true(refresh):
        refresh_db()

    full_atom = pkg

    if slot is not None:
        full_atom = '{0}:{1}'.format(full_atom, slot)

    if fromrepo is not None:
        full_atom = '{0}::{1}'.format(full_atom, fromrepo)

    if binhost == 'try':
        bin_opts = ['-g']
    elif binhost == 'force':
        bin_opts = ['-G']
    else:
        bin_opts = []

    old = list_pkgs()
    cmd = []
    if salt.utils.systemd.has_scope(__context__) \
            and __salt__['config.get']('systemd.scope', True):
        cmd.extend(['systemd-run', '--scope'])
    cmd.extend(['emerge',
                '--ask', 'n',
                '--quiet',
                '--update',
                '--newuse',
                '--oneshot'])
    cmd.extend(bin_opts)
    cmd.append(full_atom)
    call = __salt__['cmd.run_all'](cmd,
                                   output_loglevel='trace',
                                   python_shell=False)
    if call['retcode'] != 0:
        needed_changes = _process_emerge_err(call['stdout'], call['stderr'])
    else:
        needed_changes = []

    __context__.pop('pkg.list_pkgs', None)
    new = list_pkgs()
    ret = salt.utils.data.compare_dicts(old, new)

    if needed_changes:
        raise CommandExecutionError(
            'Problem encountered updating package(s)',
            info={'needed_changes': needed_changes, 'changes': ret}
        )

    return ret


def upgrade(refresh=True, binhost=None, backtrack=3):
    '''
    .. versionchanged:: 2015.8.12,2016.3.3,2016.11.0
        On minions running systemd>=205, `systemd-run(1)`_ is now used to
        isolate commands which modify installed packages from the
        ``salt-minion`` daemon's control group. This is done to keep systemd
        from killing any emerge commands spawned by Salt when the
        ``salt-minion`` service is restarted. (see ``KillMode`` in the
        `systemd.kill(5)`_ manpage for more information). If desired, usage of
        `systemd-run(1)`_ can be suppressed by setting a :mod:`config option
        <salt.modules.config.get>` called ``systemd.scope``, with a value of
        ``False`` (no quotes).

    .. _`systemd-run(1)`: https://www.freedesktop.org/software/systemd/man/systemd-run.html
    .. _`systemd.kill(5)`: https://www.freedesktop.org/software/systemd/man/systemd.kill.html

    Run a full system upgrade (emerge -uDN @world)

    binhost
        has two options try and force.
        try - tells emerge to try and install the package from a configured binhost.
        force - forces emerge to install the package from a binhost otherwise it fails out.

    backtrack
        Specifies an integer number of times to backtrack if dependency
        calculation fails due to a conflict or an unsatisfied dependency
        (default: ´3´).

        .. versionadded: 2015.8.0

    Returns a dictionary containing the changes:

    .. code-block:: python

        {'<package>':  {'old': '<old-version>',
                        'new': '<new-version>'}}


    CLI Example:

    .. code-block:: bash

        salt '*' pkg.upgrade
    '''
    ret = {'changes': {},
           'result': True,
           'comment': ''}

    if salt.utils.data.is_true(refresh):
        refresh_db()

    if binhost == 'try':
        bin_opts = ['--getbinpkg']
    elif binhost == 'force':
        bin_opts = ['--getbinpkgonly']
    else:
        bin_opts = []

    old = list_pkgs()
    cmd = []
    if salt.utils.systemd.has_scope(__context__) \
            and __salt__['config.get']('systemd.scope', True):
        cmd.extend(['systemd-run', '--scope'])
    cmd.extend(['emerge',
                '--ask', 'n',
                '--quiet',
                '--backtrack', '{0}'.format(backtrack),
                '--update',
                '--newuse',
                '--deep'])
    if bin_opts:
        cmd.extend(bin_opts)
    cmd.append('@world')

    result = __salt__['cmd.run_all'](cmd,
                                     output_loglevel='trace',
                                     python_shell=False)
    __context__.pop('pkg.list_pkgs', None)
    new = list_pkgs()
    ret = salt.utils.data.compare_dicts(old, new)

    if result['retcode'] != 0:
        raise CommandExecutionError(
            'Problem encountered upgrading packages',
            info={'changes': ret, 'result': result}
        )

    return ret


def remove(name=None, slot=None, fromrepo=None, pkgs=None, **kwargs):
    '''
    .. versionchanged:: 2015.8.12,2016.3.3,2016.11.0
        On minions running systemd>=205, `systemd-run(1)`_ is now used to
        isolate commands which modify installed packages from the
        ``salt-minion`` daemon's control group. This is done to keep systemd
        from killing any emerge commands spawned by Salt when the
        ``salt-minion`` service is restarted. (see ``KillMode`` in the
        `systemd.kill(5)`_ manpage for more information). If desired, usage of
        `systemd-run(1)`_ can be suppressed by setting a :mod:`config option
        <salt.modules.config.get>` called ``systemd.scope``, with a value of
        ``False`` (no quotes).

    .. _`systemd-run(1)`: https://www.freedesktop.org/software/systemd/man/systemd-run.html
    .. _`systemd.kill(5)`: https://www.freedesktop.org/software/systemd/man/systemd.kill.html

    Remove packages via emerge --unmerge.

    name
        The name of the package to be deleted.

    slot
        Restrict the remove to a specific slot. Ignored if ``name`` is None.

    fromrepo
        Restrict the remove to a specific slot. Ignored if ``name`` is None.

    Multiple Package Options:

    pkgs
        Uninstall multiple packages. ``slot`` and ``fromrepo`` arguments are
        ignored if this argument is present. Must be passed as a python list.

    .. versionadded:: 0.16.0

    Returns a dict containing the changes.

    CLI Example:

    .. code-block:: bash

        salt '*' pkg.remove <package name>
        salt '*' pkg.remove <package name> slot=4.4 fromrepo=gentoo
        salt '*' pkg.remove <package1>,<package2>,<package3>
        salt '*' pkg.remove pkgs='["foo", "bar"]'
    '''
    try:
        pkg_params = __salt__['pkg_resource.parse_targets'](name, pkgs)[0]
    except MinionError as exc:
        raise CommandExecutionError(exc)

    old = list_pkgs()
    if name and not pkgs and (slot is not None or fromrepo is not None)and len(pkg_params) == 1:
        fullatom = name
        if slot is not None:
            targets = ['{0}:{1}'.format(fullatom, slot)]
        if fromrepo is not None:
            targets = ['{0}::{1}'.format(fullatom, fromrepo)]
        targets = [fullatom]
    else:
        targets = [x for x in pkg_params if x in old]

    if not targets:
        return {}

    cmd = []
    if salt.utils.systemd.has_scope(__context__) \
            and __salt__['config.get']('systemd.scope', True):
        cmd.extend(['systemd-run', '--scope'])
    cmd.extend(['emerge',
                '--ask', 'n',
                '--quiet',
                '--unmerge',
                '--quiet-unmerge-warn'])
    cmd.extend(targets)

    out = __salt__['cmd.run_all'](
        cmd,
        output_loglevel='trace',
        python_shell=False
    )
    if out['retcode'] != 0 and out['stderr']:
        errors = [out['stderr']]
    else:
        errors = []

    __context__.pop('pkg.list_pkgs', None)
    new = list_pkgs()
    ret = salt.utils.data.compare_dicts(old, new)

    if errors:
        raise CommandExecutionError(
            'Problem encountered removing package(s)',
            info={'errors': errors, 'changes': ret}
        )

    return ret


def purge(name=None, slot=None, fromrepo=None, pkgs=None, **kwargs):
    '''
    .. versionchanged:: 2015.8.12,2016.3.3,2016.11.0
        On minions running systemd>=205, `systemd-run(1)`_ is now used to
        isolate commands which modify installed packages from the
        ``salt-minion`` daemon's control group. This is done to keep systemd
        from killing any emerge commands spawned by Salt when the
        ``salt-minion`` service is restarted. (see ``KillMode`` in the
        `systemd.kill(5)`_ manpage for more information). If desired, usage of
        `systemd-run(1)`_ can be suppressed by setting a :mod:`config option
        <salt.modules.config.get>` called ``systemd.scope``, with a value of
        ``False`` (no quotes).

    .. _`systemd-run(1)`: https://www.freedesktop.org/software/systemd/man/systemd-run.html
    .. _`systemd.kill(5)`: https://www.freedesktop.org/software/systemd/man/systemd.kill.html

    Portage does not have a purge, this function calls remove followed
    by depclean to emulate a purge process

    name
        The name of the package to be deleted.

    slot
        Restrict the remove to a specific slot. Ignored if name is None.

    fromrepo
        Restrict the remove to a specific slot. Ignored if ``name`` is None.

    Multiple Package Options:

    pkgs
        Uninstall multiple packages. ``slot`` and ``fromrepo`` arguments are
        ignored if this argument is present. Must be passed as a python list.

    .. versionadded:: 0.16.0


    Returns a dict containing the changes.

    CLI Example:

    .. code-block:: bash

        salt '*' pkg.purge <package name>
        salt '*' pkg.purge <package name> slot=4.4
        salt '*' pkg.purge <package1>,<package2>,<package3>
        salt '*' pkg.purge pkgs='["foo", "bar"]'
    '''
    ret = remove(name=name, slot=slot, fromrepo=fromrepo, pkgs=pkgs)
    ret.update(depclean(name=name, slot=slot, fromrepo=fromrepo, pkgs=pkgs))
    return ret


def depclean(name=None, slot=None, fromrepo=None, pkgs=None):
    '''
    Portage has a function to remove unused dependencies. If a package
    is provided, it will only removed the package if no other package
    depends on it.

    name
        The name of the package to be cleaned.

    slot
        Restrict the remove to a specific slot. Ignored if ``name`` is None.

    fromrepo
        Restrict the remove to a specific slot. Ignored if ``name`` is None.

    pkgs
        Clean multiple packages. ``slot`` and ``fromrepo`` arguments are
        ignored if this argument is present. Must be passed as a python list.

    Return a list containing the removed packages:

    CLI Example:

    .. code-block:: bash

        salt '*' pkg.depclean <package name>
    '''
    try:
        pkg_params = __salt__['pkg_resource.parse_targets'](name, pkgs)[0]
    except MinionError as exc:
        raise CommandExecutionError(exc)

    old = list_pkgs()
    if name and not pkgs and (slot is not None or fromrepo is not None)and len(pkg_params) == 1:
        fullatom = name
        if slot is not None:
            targets = ['{0}:{1}'.format(fullatom, slot)]
        if fromrepo is not None:
            targets = ['{0}::{1}'.format(fullatom, fromrepo)]
        targets = [fullatom]
    else:
        targets = [x for x in pkg_params if x in old]

    cmd = ['emerge', '--ask', 'n', '--quiet', '--depclean'] + targets
    __salt__['cmd.run_all'](cmd,
                            output_loglevel='trace',
                            python_shell=False)
    __context__.pop('pkg.list_pkgs', None)
    new = list_pkgs()
    return salt.utils.data.compare_dicts(old, new)


def version_cmp(pkg1, pkg2, **kwargs):
    '''
    Do a cmp-style comparison on two packages. Return -1 if pkg1 < pkg2, 0 if
    pkg1 == pkg2, and 1 if pkg1 > pkg2. Return None if there was a problem
    making the comparison.

    CLI Example:

    .. code-block:: bash

        salt '*' pkg.version_cmp '0.2.4-0' '0.2.4.1-0'
    '''
    # ignore_epoch is not supported here, but has to be included for API
    # compatibility. Rather than putting this argument into the function
    # definition (and thus have it show up in the docs), we just pop it out of
    # the kwargs dict and then raise an exception if any kwargs other than
    # ignore_epoch were passed.
    kwargs = salt.utils.args.clean_kwargs(**kwargs)
    kwargs.pop('ignore_epoch', None)
    if kwargs:
        salt.utils.args.invalid_kwargs(kwargs)

    regex = r'^~?([^:\[]+):?[^\[]*\[?.*$'
    ver1 = re.match(regex, pkg1)
    ver2 = re.match(regex, pkg2)

    if ver1 and ver2:
        return portage.versions.vercmp(ver1.group(1), ver2.group(1))
    return None


def version_clean(version):
    '''
    Clean the version string removing extra data.

    CLI Example:

    .. code-block:: bash

        salt '*' pkg.version_clean <version_string>
    '''
    return re.match(r'^~?[<>]?=?([^<>=:\[]+).*$', version)


def check_extra_requirements(pkgname, pkgver):
    '''
    Check if the installed package already has the given requirements.

    CLI Example:

    .. code-block:: bash

        salt '*' pkg.check_extra_requirements 'sys-devel/gcc' '~>4.1.2:4.1::gentoo[nls,fortran]'
    '''
    keyword = None

    match = re.match('^(~)?([<>])?(=)?([^<>=]*)$', pkgver)
    if match:
        keyword, gt_lt, eq, verstr = match.groups()
        prefix = gt_lt or ''
        prefix += eq or ''
        # We need to delete quotes around use flag list elements
        verstr = verstr.replace("'", "")
        # If no prefix characters were supplied and verstr contains a version, use '='
        if verstr[0] != ':' and verstr[0] != '[':
            prefix = prefix or '='
            atom = '{0}{1}-{2}'.format(prefix, pkgname, verstr)
        else:
            atom = '{0}{1}'.format(pkgname, verstr)
    else:
        return True

    try:
        cpv = _porttree().dbapi.xmatch('bestmatch-visible', atom)
    except portage.exception.InvalidAtom as iae:
        log.error('Unable to find a matching package for %s: (%s)', atom, iae)
        return False

    if cpv == '':
        return False

    try:
        cur_repo, cur_use = _vartree().dbapi.aux_get(cpv, ['repository', 'USE'])
    except KeyError:
        return False

    des_repo = re.match(r'^.+::([^\[]+).*$', atom)
    if des_repo and des_repo.group(1) != cur_repo:
        return False

    des_uses = set(portage.dep.dep_getusedeps(atom))
    cur_use = cur_use.split()
    if [x for x in des_uses.difference(cur_use) if x[0] != '-' or x[1:] in cur_use]:
        return False

    if keyword:
        if not __salt__['portage_config.has_flag']('accept_keywords', atom, '~ARCH'):
            return False

    return True<|MERGE_RESOLUTION|>--- conflicted
+++ resolved
@@ -34,10 +34,7 @@
 from salt.exceptions import CommandExecutionError, MinionError
 from salt.ext import six
 
-<<<<<<< HEAD
-=======
-
->>>>>>> c3e27bef
+
 # Import third party libs
 HAS_PORTAGE = False
 try:
