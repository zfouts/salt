# -*- coding: utf-8 -*-
'''
Control the state system on the minion.

State Caching
-------------

When a highstate is called, the minion automatically caches a copy of the last
high data. If you then run a highstate with cache=True it will use that cached
highdata and won't hit the fileserver except for ``salt://`` links in the
states themselves.
'''

# Import python libs
from __future__ import absolute_import, print_function
import copy
import fnmatch
import json
import logging
import os
import shutil
import sys
import tarfile
import tempfile
import time

# Import salt libs
import salt.config
import salt.payload
import salt.state
import salt.utils.args
import salt.utils.data
import salt.utils.event
import salt.utils.files
import salt.utils.functools
import salt.utils.hashutils
import salt.utils.jid
import salt.utils.platform
import salt.utils.url
import salt.utils.versions
from salt.exceptions import CommandExecutionError, SaltInvocationError
from salt.runners.state import orchestrate as _orchestrate

# Import 3rd-party libs
from salt.ext import six
import msgpack

__proxyenabled__ = ['*']

__outputter__ = {
    'sls': 'highstate',
    'sls_id': 'highstate',
    'pkg': 'highstate',
    'top': 'highstate',
    'single': 'highstate',
    'highstate': 'highstate',
    'template': 'highstate',
    'template_str': 'highstate',
    'apply_': 'highstate',
    'request': 'highstate',
    'check_request': 'highstate',
    'run_request': 'highstate',
}

__func_alias__ = {
    'apply_': 'apply'
}
log = logging.getLogger(__name__)

# Define the module's virtual name
__virtualname__ = 'state'


def __virtual__():
    '''
    Set the virtualname
    '''
    # Update global namespace with functions that are cloned in this module
    global _orchestrate
    _orchestrate = salt.utils.functools.namespaced_function(_orchestrate, globals())

    return __virtualname__


def _filter_running(runnings):
    '''
    Filter out the result: True + no changes data
    '''
    ret = dict((tag, value) for tag, value in six.iteritems(runnings)
               if not value['result'] or value['changes'])
    return ret


def _set_retcode(ret, highstate=None):
    '''
    Set the return code based on the data back from the state system
    '''

    # Set default retcode to 0
    __context__['retcode'] = 0

    if isinstance(ret, list):
        __context__['retcode'] = 1
        return
    if not __utils__['state.check_result'](ret, highstate=highstate):
        __context__['retcode'] = 2


def _get_pillar_errors(kwargs, pillar=None):
    '''
    Checks all pillars (external and internal) for errors.
    Return an error message, if anywhere or None.

    :param kwargs: dictionary of options
    :param pillar: external pillar
    :return: None or an error message
    '''
    return None if kwargs.get('force') else (pillar or {}).get('_errors', __pillar__.get('_errors')) or None


def _wait(jid):
    '''
    Wait for all previously started state jobs to finish running
    '''
    if jid is None:
        jid = salt.utils.jid.gen_jid(__opts__)
    states = _prior_running_states(jid)
    while states:
        time.sleep(1)
        states = _prior_running_states(jid)


def _snapper_pre(opts, jid):
    '''
    Create a snapper pre snapshot
    '''
    snapper_pre = None
    try:
        if not opts['test'] and __opts__.get('snapper_states'):
            # Run the snapper pre snapshot
            snapper_pre = __salt__['snapper.create_snapshot'](
                    config=__opts__.get('snapper_states_config', 'root'),
                    snapshot_type='pre',
                    description='Salt State run for jid {0}'.format(jid),
                    __pub_jid=jid)
    except Exception:
        log.error('Failed to create snapper pre snapshot for jid: {0}'.format(jid))
    return snapper_pre


def _snapper_post(opts, jid, pre_num):
    '''
    Create the post states snapshot
    '''
    try:
        if not opts['test'] and __opts__.get('snapper_states') and pre_num:
            # Run the snapper pre snapshot
            __salt__['snapper.create_snapshot'](
                    config=__opts__.get('snapper_states_config', 'root'),
                    snapshot_type='post',
                    pre_number=pre_num,
                    description='Salt State run for jid {0}'.format(jid),
                    __pub_jid=jid)
    except Exception:
        log.error('Failed to create snapper pre snapshot for jid: {0}'.format(jid))


def _get_pause(jid, state_id=None):
    '''
    Return the pause information for a given jid
    '''
    pause_dir = os.path.join(__opts__[u'cachedir'], 'state_pause')
    pause_path = os.path.join(pause_dir, jid)
    if not os.path.exists(pause_dir):
        try:
            os.makedirs(pause_dir)
        except OSError:
            # File created in the gap
            pass
    data = {}
    if state_id is not None:
        if state_id not in data:
            data[state_id] = {}
    if os.path.exists(pause_path):
        with salt.utils.files.fopen(pause_path, 'rb') as fp_:
            data = msgpack.loads(fp_.read())
    return data, pause_path


def get_pauses(jid=None):
    '''
    Get a report on all of the currently paused state runs and pause
    run settings.
    Optionally send in a jid if you only desire to see a single pause
    data set.
    '''
    ret = {}
    active = __salt__['saltutil.is_running']('state.*')
    pause_dir = os.path.join(__opts__[u'cachedir'], 'state_pause')
    if not os.path.exists(pause_dir):
        return ret
    if jid is None:
        jids = os.listdir(pause_dir)
    elif isinstance(jid, list):
        jids = jid
    else:
        jids = [str(jid)]
    for scan_jid in jids:
        is_active = False
        for active_data in active:
            if active_data['jid'] == scan_jid:
                is_active = True
        if not is_active:
            try:
                pause_path = os.path.join(pause_dir, scan_jid)
                os.remove(pause_path)
            except OSError:
                # Already gone
                pass
            continue
        data, pause_path = _get_pause(scan_jid)
        ret[scan_jid] = data
    return ret


def soft_kill(jid, state_id=None):
    '''
    Set up a state run to die before executing the given state id,
    this instructs a running state to safely exit at a given
    state id. This needs to pass in the jid of the running state.
    If a state_id is not passed then the jid referenced will be safely exited
    at the begining of the next state run.

    The given state id is the id got a given state execution, so given a state
    that looks like this:

    .. code-block:: yaml

        vim:
          pkg.installed: []

    The state_id to pass to `soft_kill` is `vim`

    CLI Examples:

    .. code-block:: bash

        salt '*' state.soft_kill 20171130110407769519
        salt '*' state.soft_kill 20171130110407769519 vim
    '''
    jid = str(jid)
    if state_id is None:
        state_id = '__all__'
    data, pause_path = _get_pause(jid, state_id)
    data[state_id]['kill'] = True
    with salt.utils.files.fopen(pause_path, 'wb') as fp_:
        fp_.write(msgpack.dumps(data))


def pause(jid, state_id=None, duration=None):
    '''
    Set up a state id pause, this instructs a running state to pause at a given
    state id. This needs to pass in the jid of the running state and can
    optionally pass in a duration in seconds. If a state_id is not passed then
    the jid referenced will be paused at the begining of the next state run.

    The given state id is the id got a given state execution, so given a state
    that looks like this:

    .. code-block:: yaml

        vim:
          pkg.installed: []

    The state_id to pass to `pause` is `vim`

    CLI Examples:

    .. code-block:: bash

        salt '*' state.pause 20171130110407769519
        salt '*' state.pause 20171130110407769519 vim
        salt '*' state.pause 20171130110407769519 vim 20
    '''
    jid = str(jid)
    if state_id is None:
        state_id = '__all__'
    data, pause_path = _get_pause(jid, state_id)
    if duration:
        data[state_id]['duration'] = int(duration)
    with salt.utils.files.fopen(pause_path, 'wb') as fp_:
        fp_.write(msgpack.dumps(data))


def resume(jid, state_id=None):
    '''
    Remove a pause from a jid, allowing it to continue. If the state_id is
    not specified then the a general pause will be resumed.

    The given state_id is the id got a given state execution, so given a state
    that looks like this:

    .. code-block:: yaml

        vim:
          pkg.installed: []

    The state_id to pass to `rm_pause` is `vim`

    CLI Examples:

    .. code-block:: bash

        salt '*' state.resume 20171130110407769519
        salt '*' state.resume 20171130110407769519 vim
    '''
    jid = str(jid)
    if state_id is None:
        state_id = '__all__'
    data, pause_path = _get_pause(jid, state_id)
    if state_id in data:
        data.pop(state_id)
    if state_id == '__all__':
        data = {}
    with salt.utils.files.fopen(pause_path, 'wb') as fp_:
        fp_.write(msgpack.dumps(data))


def orchestrate(mods,
                saltenv='base',
                test=None,
                exclude=None,
                pillar=None,
                pillarenv=None):
    '''
    .. versionadded:: 2016.11.0

    Execute the orchestrate runner from a masterless minion.

    .. seealso:: More Orchestrate documentation

        * :ref:`Full Orchestrate Tutorial <orchestrate-runner>`
        * :py:mod:`Docs for the ``salt`` state module <salt.states.saltmod>`

    CLI Examples:

    .. code-block:: bash

        salt-call --local state.orchestrate webserver
        salt-call --local state.orchestrate webserver saltenv=dev test=True
        salt-call --local state.orchestrate webserver saltenv=dev pillarenv=aws
    '''
    return _orchestrate(mods=mods,
                        saltenv=saltenv,
                        test=test,
                        exclude=exclude,
                        pillar=pillar,
                        pillarenv=pillarenv)


def running(concurrent=False):
    '''
    Return a list of strings that contain state return data if a state function
    is already running. This function is used to prevent multiple state calls
    from being run at the same time.

    CLI Example:

    .. code-block:: bash

        salt '*' state.running
    '''
    ret = []
    if concurrent:
        return ret
    active = __salt__['saltutil.is_running']('state.*')
    for data in active:
        err = (
            'The function "{0}" is running as PID {1} and was started at '
            '{2} with jid {3}'
        ).format(
            data['fun'],
            data['pid'],
            salt.utils.jid.jid_to_time(data['jid']),
            data['jid'],
        )
        ret.append(err)
    return ret


def _prior_running_states(jid):
    '''
    Return a list of dicts of prior calls to state functions.  This function is
    used to queue state calls so only one is run at a time.
    '''

    ret = []
    active = __salt__['saltutil.is_running']('state.*')
    for data in active:
        try:
            data_jid = int(data['jid'])
        except ValueError:
            continue
        if data_jid < int(jid):
            ret.append(data)
    return ret


def _check_queue(queue, kwargs):
    '''
    Utility function to queue the state run if requested
    and to check for conflicts in currently running states
    '''
    if queue:
        _wait(kwargs.get('__pub_jid'))
    else:
        conflict = running(concurrent=kwargs.get('concurrent', False))
        if conflict:
            __context__['retcode'] = 1
            return conflict


def _get_opts(**kwargs):
    '''
    Return a copy of the opts for use, optionally load a local config on top
    '''
    opts = copy.deepcopy(__opts__)

    if 'localconfig' in kwargs:
        return salt.config.minion_config(kwargs['localconfig'], defaults=opts)

    if 'saltenv' in kwargs:
        saltenv = kwargs['saltenv']
        if saltenv is not None:
            if not isinstance(saltenv, six.string_types):
                saltenv = six.text_type(saltenv)
            if opts['lock_saltenv'] and saltenv != opts['saltenv']:
                raise CommandExecutionError(
                    'lock_saltenv is enabled, saltenv cannot be changed'
                )
            opts['saltenv'] = kwargs['saltenv']

    if 'pillarenv' in kwargs or opts.get('pillarenv_from_saltenv', False):
        pillarenv = kwargs.get('pillarenv') or kwargs.get('saltenv')
        if pillarenv is not None and not isinstance(pillarenv, six.string_types):
            opts['pillarenv'] = str(pillarenv)
        else:
            opts['pillarenv'] = pillarenv

    return opts


def _get_initial_pillar(opts):
    return __pillar__ if __opts__['__cli'] == 'salt-call' \
        and opts['pillarenv'] == __opts__['pillarenv'] \
        else None


def low(data, queue=False, **kwargs):
    '''
    Execute a single low data call

    This function is mostly intended for testing the state system and is not
    likely to be needed in everyday usage.

    CLI Example:

    .. code-block:: bash

        salt '*' state.low '{"state": "pkg", "fun": "installed", "name": "vi"}'
    '''
    conflict = _check_queue(queue, kwargs)
    if conflict is not None:
        return conflict
    try:
        st_ = salt.state.State(__opts__, proxy=__proxy__)
    except NameError:
        st_ = salt.state.State(__opts__)
    err = st_.verify_data(data)
    if err:
        __context__['retcode'] = 1
        return err
    ret = st_.call(data)
    if isinstance(ret, list):
        __context__['retcode'] = 1
    if __utils__['state.check_result'](ret):
        __context__['retcode'] = 2
    return ret


def _get_test_value(test=None, **kwargs):
    '''
    Determine the correct value for the test flag.
    '''
    ret = True
    if test is None:
        if salt.utils.args.test_mode(test=test, **kwargs):
            ret = True
        elif __salt__['config.get']('test', omit_opts=True) is True:
            ret = True
        else:
            ret = __opts__.get('test', None)
    else:
        ret = test
    return ret


def high(data, test=None, queue=False, **kwargs):
    '''
    Execute the compound calls stored in a single set of high data

    This function is mostly intended for testing the state system and is not
    likely to be needed in everyday usage.

    CLI Example:

    .. code-block:: bash

        salt '*' state.high '{"vim": {"pkg": ["installed"]}}'
    '''
    conflict = _check_queue(queue, kwargs)
    if conflict is not None:
        return conflict
    opts = _get_opts(**kwargs)

    opts['test'] = _get_test_value(test, **kwargs)

    pillar_override = kwargs.get('pillar')
    pillar_enc = kwargs.get('pillar_enc')
    if pillar_enc is None \
            and pillar_override is not None \
            and not isinstance(pillar_override, dict):
        raise SaltInvocationError(
            'Pillar data must be formatted as a dictionary, unless pillar_enc '
            'is specified.'
        )
    try:
        st_ = salt.state.State(opts,
                               pillar_override,
                               pillar_enc=pillar_enc,
                               proxy=__proxy__,
                               context=__context__,
                               initial_pillar=_get_initial_pillar(opts))
    except NameError:
        st_ = salt.state.State(opts,
                               pillar_override,
                               pillar_enc=pillar_enc,
                               initial_pillar=_get_initial_pillar(opts))

    ret = st_.call_high(data)
    _set_retcode(ret, highstate=data)
    return ret


def template(tem, queue=False, **kwargs):
    '''
    Execute the information stored in a template file on the minion.

    This function does not ask a master for a SLS file to render but
    instead directly processes the file at the provided path on the minion.

    CLI Example:

    .. code-block:: bash

        salt '*' state.template '<Path to template on the minion>'
    '''
    if 'env' in kwargs:
        # "env" is not supported; Use "saltenv".
        kwargs.pop('env')

    conflict = _check_queue(queue, kwargs)
    if conflict is not None:
        return conflict

    opts = _get_opts(**kwargs)
    try:
        st_ = salt.state.HighState(opts,
                                   context=__context__,
                                   proxy=__proxy__,
                                   initial_pillar=_get_initial_pillar(opts))
    except NameError:
        st_ = salt.state.HighState(opts,
                                   context=__context__,
                                   initial_pillar=_get_initial_pillar(opts))

    errors = _get_pillar_errors(kwargs, pillar=st_.opts['pillar'])
    if errors:
        __context__['retcode'] = 5
        raise CommandExecutionError('Pillar failed to render', info=errors)

    if not tem.endswith('.sls'):
        tem = '{sls}.sls'.format(sls=tem)
    high_state, errors = st_.render_state(tem,
                                          kwargs.get('saltenv', ''),
                                          '',
                                          None,
                                          local=True)
    if errors:
        __context__['retcode'] = 1
        return errors
    ret = st_.state.call_high(high_state)
    _set_retcode(ret, highstate=high_state)
    return ret


def template_str(tem, queue=False, **kwargs):
    '''
    Execute the information stored in a string from an sls template

    CLI Example:

    .. code-block:: bash

        salt '*' state.template_str '<Template String>'
    '''
    conflict = _check_queue(queue, kwargs)
    if conflict is not None:
        return conflict

    opts = _get_opts(**kwargs)

    try:
        st_ = salt.state.State(opts,
                               proxy=__proxy__,
                               initial_pillar=_get_initial_pillar(opts))
    except NameError:
        st_ = salt.state.State(opts, initial_pillar=_get_initial_pillar(opts))
    ret = st_.call_template_str(tem)
    _set_retcode(ret)
    return ret


def apply_(mods=None,
          **kwargs):
    '''
    .. versionadded:: 2015.5.0

    This function will call :mod:`state.highstate
    <salt.modules.state.highstate>` or :mod:`state.sls
    <salt.modules.state.sls>` based on the arguments passed to this function.
    It exists as a more intuitive way of applying states.

    .. rubric:: APPLYING ALL STATES CONFIGURED IN TOP.SLS (A.K.A. :ref:`HIGHSTATE <running-highstate>`)

    To apply all configured states, simply run ``state.apply``:

    .. code-block:: bash

        salt '*' state.apply

    The following additional arguments are also accepted when applying all
    states configured in top.sls:

    test
        Run states in test-only (dry-run) mode

    pillar
        Custom Pillar values, passed as a dictionary of key-value pairs

        .. code-block:: bash

            salt '*' state.apply test pillar='{"foo": "bar"}'

        .. note::
            Values passed this way will override Pillar values set via
            ``pillar_roots`` or an external Pillar source.

    exclude
        Exclude specific states from execution. Accepts a list of sls names, a
        comma-separated string of sls names, or a list of dictionaries
        containing ``sls`` or ``id`` keys. Glob-patterns may be used to match
        multiple states.

        .. code-block:: bash

            salt '*' state.apply exclude=bar,baz
            salt '*' state.apply exclude=foo*
            salt '*' state.apply exclude="[{'id': 'id_to_exclude'}, {'sls': 'sls_to_exclude'}]"

    queue : False
        Instead of failing immediately when another state run is in progress,
        queue the new state run to begin running once the other has finished.

        This option starts a new thread for each queued state run, so use this
        option sparingly.

    localconfig
        Optionally, instead of using the minion config, load minion opts from
        the file specified by this argument, and then merge them with the
        options from the minion config. This functionality allows for specific
        states to be run with their own custom minion configuration, including
        different pillars, file_roots, etc.

        .. code-block:: bash

            salt '*' state.apply localconfig=/path/to/minion.yml


    .. rubric:: APPLYING INDIVIDUAL SLS FILES (A.K.A. :py:func:`STATE.SLS <salt.modules.state.sls>`)

    To apply individual SLS files, pass them as a comma-separated list:

    .. code-block:: bash

        # Run the states configured in salt://test.sls (or salt://test/init.sls)
        salt '*' state.apply test
        # Run the states configured in salt://test.sls (or salt://test/init.sls)
        # and salt://pkgs.sls (or salt://pkgs/init.sls).
        salt '*' state.apply test,pkgs

    The following additional arguments are also accepted when applying
    individual SLS files:

    test
        Run states in test-only (dry-run) mode

    pillar
        Custom Pillar values, passed as a dictionary of key-value pairs

        .. code-block:: bash

            salt '*' state.apply test pillar='{"foo": "bar"}'

        .. note::
            Values passed this way will override Pillar values set via
            ``pillar_roots`` or an external Pillar source.

    queue : False
        Instead of failing immediately when another state run is in progress,
        queue the new state run to begin running once the other has finished.

        This option starts a new thread for each queued state run, so use this
        option sparingly.

    concurrent : False
        Execute state runs concurrently instead of serially

        .. warning::

            This flag is potentially dangerous. It is designed for use when
            multiple state runs can safely be run at the same time. Do *not*
            use this flag for performance optimization.

    saltenv
        Specify a salt fileserver environment to be used when applying states

        .. versionchanged:: 0.17.0
            Argument name changed from ``env`` to ``saltenv``

        .. versionchanged:: 2014.7.0
            If no saltenv is specified, the minion config will be checked for an
            ``environment`` parameter and if found, it will be used. If none is
            found, ``base`` will be used. In prior releases, the minion config
            was not checked and ``base`` would always be assumed when the
            saltenv was not explicitly set.

    pillarenv
        Specify a Pillar environment to be used when applying states. This
        can also be set in the minion config file using the
        :conf_minion:`pillarenv` option. When neither the
        :conf_minion:`pillarenv` minion config option nor this CLI argument is
        used, all Pillar environments will be merged together.

    localconfig
        Optionally, instead of using the minion config, load minion opts from
        the file specified by this argument, and then merge them with the
        options from the minion config. This functionality allows for specific
        states to be run with their own custom minion configuration, including
        different pillars, file_roots, etc.

        .. code-block:: bash

            salt '*' state.apply test localconfig=/path/to/minion.yml
    '''
    if mods:
        return sls(mods, **kwargs)
    return highstate(**kwargs)


def request(mods=None,
            **kwargs):
    '''
    .. versionadded:: 2015.5.0

    Request that the local admin execute a state run via
    `salt-call state.run_request`
    All arguments match state.apply

    CLI Example:

    .. code-block:: bash

        salt '*' state.request
        salt '*' state.request test
        salt '*' state.request test,pkgs
    '''
    kwargs['test'] = True
    ret = apply_(mods, **kwargs)
    notify_path = os.path.join(__opts__['cachedir'], 'req_state.p')
    serial = salt.payload.Serial(__opts__)
    req = check_request()
    req.update({kwargs.get('name', 'default'): {
            'test_run': ret,
            'mods': mods,
            'kwargs': kwargs
            }
        })
    cumask = os.umask(0o77)
    try:
        if salt.utils.platform.is_windows():
            # Make sure cache file isn't read-only
            __salt__['cmd.run']('attrib -R "{0}"'.format(notify_path))
        with salt.utils.files.fopen(notify_path, 'w+b') as fp_:
            serial.dump(req, fp_)
    except (IOError, OSError):
        msg = 'Unable to write state request file {0}. Check permission.'
        log.error(msg.format(notify_path))
    os.umask(cumask)
    return ret


def check_request(name=None):
    '''
    .. versionadded:: 2015.5.0

    Return the state request information, if any

    CLI Example:

    .. code-block:: bash

        salt '*' state.check_request
    '''
    notify_path = os.path.join(__opts__['cachedir'], 'req_state.p')
    serial = salt.payload.Serial(__opts__)
    if os.path.isfile(notify_path):
        with salt.utils.files.fopen(notify_path, 'rb') as fp_:
            req = serial.load(fp_)
        if name:
            return req[name]
        return req
    return {}


def clear_request(name=None):
    '''
    .. versionadded:: 2015.5.0

    Clear out the state execution request without executing it

    CLI Example:

    .. code-block:: bash

        salt '*' state.clear_request
    '''
    notify_path = os.path.join(__opts__['cachedir'], 'req_state.p')
    serial = salt.payload.Serial(__opts__)
    if not os.path.isfile(notify_path):
        return True
    if not name:
        try:
            os.remove(notify_path)
        except (IOError, OSError):
            pass
    else:
        req = check_request()
        if name in req:
            req.pop(name)
        else:
            return False
        cumask = os.umask(0o77)
        try:
            if salt.utils.platform.is_windows():
                # Make sure cache file isn't read-only
                __salt__['cmd.run']('attrib -R "{0}"'.format(notify_path))
            with salt.utils.files.fopen(notify_path, 'w+b') as fp_:
                serial.dump(req, fp_)
        except (IOError, OSError):
            msg = 'Unable to write state request file {0}. Check permission.'
            log.error(msg.format(notify_path))
        os.umask(cumask)
    return True


def run_request(name='default', **kwargs):
    '''
    .. versionadded:: 2015.5.0

    Execute the pending state request

    CLI Example:

    .. code-block:: bash

        salt '*' state.run_request
    '''
    req = check_request()
    if name not in req:
        return {}
    n_req = req[name]
    if 'mods' not in n_req or 'kwargs' not in n_req:
        return {}
    req[name]['kwargs'].update(kwargs)
    if 'test' in n_req['kwargs']:
        n_req['kwargs'].pop('test')
    if req:
        ret = apply_(n_req['mods'], **n_req['kwargs'])
        try:
            os.remove(os.path.join(__opts__['cachedir'], 'req_state.p'))
        except (IOError, OSError):
            pass
        return ret
    return {}


def highstate(test=None, queue=False, **kwargs):
    '''
    Retrieve the state data from the salt master for this minion and execute it

    test
        Run states in test-only (dry-run) mode

    pillar
        Custom Pillar values, passed as a dictionary of key-value pairs

        .. code-block:: bash

            salt '*' state.apply test pillar='{"foo": "bar"}'

        .. note::
            Values passed this way will override Pillar values set via
            ``pillar_roots`` or an external Pillar source.

        .. versionchanged:: 2016.3.0
            GPG-encrypted CLI Pillar data is now supported via the GPG
            renderer. See :ref:`here <encrypted-cli-pillar-data>` for details.

    pillar_enc
        Specify which renderer to use to decrypt encrypted data located within
        the ``pillar`` value. Currently, only ``gpg`` is supported.

        .. versionadded:: 2016.3.0

    exclude
        Exclude specific states from execution. Accepts a list of sls names, a
        comma-separated string of sls names, or a list of dictionaries
        containing ``sls`` or ``id`` keys. Glob-patterns may be used to match
        multiple states.

        .. code-block:: bash

            salt '*' state.higstate exclude=bar,baz
            salt '*' state.higstate exclude=foo*
            salt '*' state.highstate exclude="[{'id': 'id_to_exclude'}, {'sls': 'sls_to_exclude'}]"

    saltenv
        Specify a salt fileserver environment to be used when applying states

        .. versionchanged:: 0.17.0
            Argument name changed from ``env`` to ``saltenv``.

        .. versionchanged:: 2014.7.0
            If no saltenv is specified, the minion config will be checked for a
            ``saltenv`` parameter and if found, it will be used. If none is
            found, ``base`` will be used. In prior releases, the minion config
            was not checked and ``base`` would always be assumed when the
            saltenv was not explicitly set.

    pillarenv
        Specify a Pillar environment to be used when applying states. This
        can also be set in the minion config file using the
        :conf_minion:`pillarenv` option. When neither the
        :conf_minion:`pillarenv` minion config option nor this CLI argument is
        used, all Pillar environments will be merged together.

    queue : False
        Instead of failing immediately when another state run is in progress,
        queue the new state run to begin running once the other has finished.

        This option starts a new thread for each queued state run, so use this
        option sparingly.

    localconfig
        Optionally, instead of using the minion config, load minion opts from
        the file specified by this argument, and then merge them with the
        options from the minion config. This functionality allows for specific
        states to be run with their own custom minion configuration, including
        different pillars, file_roots, etc.

    mock
        The mock option allows for the state run to execute without actually
        calling any states. This then returns a mocked return which will show
        the requisite ordering as well as fully validate the state run.

        .. versionadded:: 2015.8.4

    CLI Examples:

    .. code-block:: bash

        salt '*' state.highstate

        salt '*' state.highstate whitelist=sls1_to_run,sls2_to_run
        salt '*' state.highstate exclude=sls_to_exclude
        salt '*' state.highstate exclude="[{'id': 'id_to_exclude'}, {'sls': 'sls_to_exclude'}]"

        salt '*' state.highstate pillar="{foo: 'Foo!', bar: 'Bar!'}"
    '''
    if _disabled(['highstate']):
        log.debug('Salt highstate run is disabled. To re-enable, run state.enable highstate')
        ret = {
            'name': 'Salt highstate run is disabled. To re-enable, run state.enable highstate',
            'result': 'False',
            'comment': 'Disabled'
        }
        return ret

    conflict = _check_queue(queue, kwargs)
    if conflict is not None:
        return conflict
    orig_test = __opts__.get('test', None)

    opts = _get_opts(**kwargs)

    opts['test'] = _get_test_value(test, **kwargs)

    if 'env' in kwargs:
        # "env" is not supported; Use "saltenv".
        kwargs.pop('env')

    if 'saltenv' in kwargs:
        opts['saltenv'] = kwargs['saltenv']

    if 'pillarenv' in kwargs:
        opts['pillarenv'] = kwargs['pillarenv']

    pillar = kwargs.get('pillar')
    pillar_override = kwargs.get('pillar')
    pillar_enc = kwargs.get('pillar_enc')
    if pillar_enc is None \
            and pillar_override is not None \
            and not isinstance(pillar_override, dict):
        raise SaltInvocationError(
            'Pillar data must be formatted as a dictionary, unless pillar_enc '
            'is specified.'
        )

    try:
        st_ = salt.state.HighState(opts,
                                   pillar_override,
                                   kwargs.get('__pub_jid'),
                                   pillar_enc=pillar_enc,
                                   proxy=__proxy__,
                                   context=__context__,
                                   mocked=kwargs.get('mock', False),
                                   initial_pillar=_get_initial_pillar(opts))
    except NameError:
        st_ = salt.state.HighState(opts,
                                   pillar_override,
                                   kwargs.get('__pub_jid'),
                                   pillar_enc=pillar_enc,
                                   mocked=kwargs.get('mock', False),
                                   initial_pillar=_get_initial_pillar(opts))

    errors = _get_pillar_errors(kwargs, st_.opts['pillar'])
    if errors:
        __context__['retcode'] = 5
        return ['Pillar failed to render with the following messages:'] + errors

    st_.push_active()
    ret = {}
    orchestration_jid = kwargs.get('orchestration_jid')
    snapper_pre = _snapper_pre(opts, kwargs.get('__pub_jid', 'called localy'))
    try:
        ret = st_.call_highstate(
                exclude=kwargs.get('exclude', []),
                cache=kwargs.get('cache', None),
                cache_name=kwargs.get('cache_name', 'highstate'),
                force=kwargs.get('force', False),
                whitelist=kwargs.get('whitelist'),
                orchestration_jid=orchestration_jid)
    finally:
        st_.pop_active()

    if isinstance(ret, dict) and (__salt__['config.option']('state_data', '') == 'terse' or
            kwargs.get('terse')):
        ret = _filter_running(ret)

    serial = salt.payload.Serial(__opts__)
    cache_file = os.path.join(__opts__['cachedir'], 'highstate.p')
    _set_retcode(ret, highstate=st_.building_highstate)
    # Work around Windows multiprocessing bug, set __opts__['test'] back to
    # value from before this function was run.
    _snapper_post(opts, kwargs.get('__pub_jid', 'called localy'), snapper_pre)
    __opts__['test'] = orig_test
    return ret


def sls(mods, test=None, exclude=None, queue=False, **kwargs):
    '''
    Execute the states in one or more SLS files

    test
        Run states in test-only (dry-run) mode

    pillar
        Custom Pillar values, passed as a dictionary of key-value pairs

        .. code-block:: bash

            salt '*' state.apply test pillar='{"foo": "bar"}'

        .. note::
            Values passed this way will override existing Pillar values set via
            ``pillar_roots`` or an external Pillar source.  Pillar values that
            are not included in the kwarg will not be overwritten.

        .. versionchanged:: 2016.3.0
            GPG-encrypted CLI Pillar data is now supported via the GPG
            renderer. See :ref:`here <encrypted-cli-pillar-data>` for details.

    pillar_enc
        Specify which renderer to use to decrypt encrypted data located within
        the ``pillar`` value. Currently, only ``gpg`` is supported.

        .. versionadded:: 2016.3.0

    exclude
        Exclude specific states from execution. Accepts a list of sls names, a
        comma-separated string of sls names, or a list of dictionaries
        containing ``sls`` or ``id`` keys. Glob-patterns may be used to match
        multiple states.

        .. code-block:: bash

            salt '*' state.sls foo,bar,baz exclude=bar,baz
            salt '*' state.sls foo,bar,baz exclude=ba*
            salt '*' state.sls foo,bar,baz exclude="[{'id': 'id_to_exclude'}, {'sls': 'sls_to_exclude'}]"

    queue : False
        Instead of failing immediately when another state run is in progress,
        queue the new state run to begin running once the other has finished.

        This option starts a new thread for each queued state run, so use this
        option sparingly.

    concurrent : False
        Execute state runs concurrently instead of serially

        .. warning::

            This flag is potentially dangerous. It is designed for use when
            multiple state runs can safely be run at the same time. Do *not*
            use this flag for performance optimization.

    saltenv
        Specify a salt fileserver environment to be used when applying states

        .. versionchanged:: 0.17.0
            Argument name changed from ``env`` to ``saltenv``.

        .. versionchanged:: 2014.7.0
            If no saltenv is specified, the minion config will be checked for an
            ``environment`` parameter and if found, it will be used. If none is
            found, ``base`` will be used. In prior releases, the minion config
            was not checked and ``base`` would always be assumed when the
            saltenv was not explicitly set.

    pillarenv
        Specify a Pillar environment to be used when applying states. This
        can also be set in the minion config file using the
        :conf_minion:`pillarenv` option. When neither the
        :conf_minion:`pillarenv` minion config option nor this CLI argument is
        used, all Pillar environments will be merged together.

    localconfig

        Optionally, instead of using the minion config, load minion opts from
        the file specified by this argument, and then merge them with the
        options from the minion config. This functionality allows for specific
        states to be run with their own custom minion configuration, including
        different pillars, file_roots, etc.

    mock:
        The mock option allows for the state run to execute without actually
        calling any states. This then returns a mocked return which will show
        the requisite ordering as well as fully validate the state run.

        .. versionadded:: 2015.8.4

    CLI Example:

    .. code-block:: bash

        salt '*' state.sls core,edit.vim dev
        salt '*' state.sls core exclude="[{'id': 'id_to_exclude'}, {'sls': 'sls_to_exclude'}]"

        salt '*' state.sls myslsfile pillar="{foo: 'Foo!', bar: 'Bar!'}"
    '''
    concurrent = kwargs.get('concurrent', False)
    if 'env' in kwargs:
        # "env" is not supported; Use "saltenv".
        kwargs.pop('env')

    # Modification to __opts__ lost after this if-else
    if queue:
        _wait(kwargs.get('__pub_jid'))
    else:
        conflict = running(concurrent)
        if conflict:
            __context__['retcode'] = 1
            return conflict

    if isinstance(mods, list):
        disabled = _disabled(mods)
    else:
        disabled = _disabled([mods])

    if disabled:
        for state in disabled:
            log.debug(
                'Salt state %s is disabled. To re-enable, run '
                'state.enable %s', state, state
            )
        __context__['retcode'] = 1
        return disabled

    orig_test = __opts__.get('test', None)
    opts = _get_opts(**kwargs)

    opts['test'] = _get_test_value(test, **kwargs)

    # Since this is running a specific SLS file (or files), fall back to the
    # 'base' saltenv if none is configured and none was passed.
    if opts['saltenv'] is None:
        opts['saltenv'] = 'base'

    pillar_override = kwargs.get('pillar')
    pillar_enc = kwargs.get('pillar_enc')
    if pillar_enc is None \
            and pillar_override is not None \
            and not isinstance(pillar_override, dict):
        raise SaltInvocationError(
            'Pillar data must be formatted as a dictionary, unless pillar_enc '
            'is specified.'
        )

    serial = salt.payload.Serial(__opts__)
    cfn = os.path.join(
            __opts__['cachedir'],
            '{0}.cache.p'.format(kwargs.get('cache_name', 'highstate'))
            )

    try:
        st_ = salt.state.HighState(opts,
                                   pillar_override,
                                   kwargs.get('__pub_jid'),
                                   pillar_enc=pillar_enc,
                                   proxy=__proxy__,
                                   context=__context__,
                                   mocked=kwargs.get('mock', False),
                                   initial_pillar=_get_initial_pillar(opts))
    except NameError:
        st_ = salt.state.HighState(opts,
                                   pillar_override,
                                   kwargs.get('__pub_jid'),
                                   pillar_enc=pillar_enc,
                                   mocked=kwargs.get('mock', False),
                                   initial_pillar=_get_initial_pillar(opts))

    errors = _get_pillar_errors(kwargs, pillar=st_.opts['pillar'])
    if errors:
        __context__['retcode'] = 5
        return ['Pillar failed to render with the following messages:'] + errors

    orchestration_jid = kwargs.get('orchestration_jid')
    umask = os.umask(0o77)
    if kwargs.get('cache'):
        if os.path.isfile(cfn):
            with salt.utils.files.fopen(cfn, 'rb') as fp_:
                high_ = serial.load(fp_)
                return st_.state.call_high(high_, orchestration_jid)
    os.umask(umask)

    if isinstance(mods, six.string_types):
        mods = mods.split(',')

    st_.push_active()
    try:
        high_, errors = st_.render_highstate({opts['saltenv']: mods})

        if errors:
            __context__['retcode'] = 1
            return errors

        if exclude:
            if isinstance(exclude, six.string_types):
                exclude = exclude.split(',')
            if '__exclude__' in high_:
                high_['__exclude__'].extend(exclude)
            else:
                high_['__exclude__'] = exclude
        snapper_pre = _snapper_pre(opts, kwargs.get('__pub_jid', 'called localy'))
        ret = st_.state.call_high(high_, orchestration_jid)
    finally:
        st_.pop_active()
    if __salt__['config.option']('state_data', '') == 'terse' or kwargs.get('terse'):
        ret = _filter_running(ret)
    cache_file = os.path.join(__opts__['cachedir'], 'sls.p')
    cumask = os.umask(0o77)
    try:
        if salt.utils.platform.is_windows():
            # Make sure cache file isn't read-only
            __salt__['cmd.run'](['attrib', '-R', cache_file], python_shell=False)
        with salt.utils.files.fopen(cache_file, 'w+b') as fp_:
            serial.dump(ret, fp_)
    except (IOError, OSError):
        msg = 'Unable to write to SLS cache file {0}. Check permission.'
        log.error(msg.format(cache_file))
    _set_retcode(ret, high_)
    # Work around Windows multiprocessing bug, set __opts__['test'] back to
    # value from before this function was run.
    __opts__['test'] = orig_test

    try:
        with salt.utils.files.fopen(cfn, 'w+b') as fp_:
            try:
                serial.dump(high_, fp_)
            except TypeError:
                # Can't serialize pydsl
                pass
    except (IOError, OSError):
        msg = 'Unable to write to highstate cache file {0}. Do you have permissions?'
        log.error(msg.format(cfn))
    os.umask(cumask)
    _snapper_post(opts, kwargs.get('__pub_jid', 'called localy'), snapper_pre)
    return ret


def top(topfn, test=None, queue=False, **kwargs):
    '''
    Execute a specific top file instead of the default. This is useful to apply
    configurations from a different environment (for example, dev or prod), without
    modifying the default top file.

    queue : False
        Instead of failing immediately when another state run is in progress,
        queue the new state run to begin running once the other has finished.

        This option starts a new thread for each queued state run, so use this
        option sparingly.

    saltenv
        Specify a salt fileserver environment to be used when applying states

    pillarenv
        Specify a Pillar environment to be used when applying states. This
        can also be set in the minion config file using the
        :conf_minion:`pillarenv` option. When neither the
        :conf_minion:`pillarenv` minion config option nor this CLI argument is
        used, all Pillar environments will be merged together.

        .. versionadded:: 2017.7.0

    CLI Example:

    .. code-block:: bash

        salt '*' state.top reverse_top.sls
        salt '*' state.top prod_top.sls exclude=sls_to_exclude
        salt '*' state.top dev_top.sls exclude="[{'id': 'id_to_exclude'}, {'sls': 'sls_to_exclude'}]"
    '''
    conflict = _check_queue(queue, kwargs)
    if conflict is not None:
        return conflict
    orig_test = __opts__.get('test', None)
    opts = _get_opts(**kwargs)
    opts['test'] = _get_test_value(test, **kwargs)

    pillar_override = kwargs.get('pillar')
    pillar_enc = kwargs.get('pillar_enc')
    if pillar_enc is None \
            and pillar_override is not None \
            and not isinstance(pillar_override, dict):
        raise SaltInvocationError(
            'Pillar data must be formatted as a dictionary, unless pillar_enc '
            'is specified.'
        )
<<<<<<< HEAD
    try:
        st_ = salt.state.HighState(opts,
                                   pillar_override,
                                   pillar_enc=pillar_enc,
                                   context=__context__,
                                   proxy=__proxy__,
                                   initial_pillar=_get_initial_pillar(opts))
    except NameError:
        st_ = salt.state.HighState(opts,
                                   pillar_override,
                                   pillar_enc=pillar_enc,
                                   context=__context__,
                                   initial_pillar=_get_initial_pillar(opts))
    if not _check_pillar(kwargs, st_.opts['pillar']):
=======

    st_ = salt.state.HighState(opts,
                               pillar_override,
                               pillar_enc=pillar_enc,
                               context=__context__,
                               initial_pillar=_get_initial_pillar(opts))
    errors = _get_pillar_errors(kwargs, pillar=st_.opts['pillar'])
    if errors:
>>>>>>> ba614625
        __context__['retcode'] = 5
        return ['Pillar failed to render with the following messages:'] + errors

    st_.push_active()
    st_.opts['state_top'] = salt.utils.url.create(topfn)
    ret = {}
    orchestration_jid = kwargs.get('orchestration_jid')
    if 'saltenv' in kwargs:
        st_.opts['state_top_saltenv'] = kwargs['saltenv']
    try:
        snapper_pre = _snapper_pre(opts, kwargs.get('__pub_jid', 'called localy'))
        ret = st_.call_highstate(
                exclude=kwargs.get('exclude', []),
                cache=kwargs.get('cache', None),
                cache_name=kwargs.get('cache_name', 'highstate'),
                orchestration_jid=orchestration_jid)
    finally:
        st_.pop_active()

    _set_retcode(ret, highstate=st_.building_highstate)
    # Work around Windows multiprocessing bug, set __opts__['test'] back to
    # value from before this function was run.
    _snapper_post(opts, kwargs.get('__pub_jid', 'called localy'), snapper_pre)
    __opts__['test'] = orig_test
    return ret


def show_highstate(queue=False, **kwargs):
    '''
    Retrieve the highstate data from the salt master and display it

    Custom Pillar data can be passed with the ``pillar`` kwarg.

    CLI Example:

    .. code-block:: bash

        salt '*' state.show_highstate
    '''
    conflict = _check_queue(queue, kwargs)
    if conflict is not None:
        return conflict
    pillar_override = kwargs.get('pillar')
    pillar_enc = kwargs.get('pillar_enc')
    if pillar_enc is None \
            and pillar_override is not None \
            and not isinstance(pillar_override, dict):
        raise SaltInvocationError(
            'Pillar data must be formatted as a dictionary, unless pillar_enc '
            'is specified.'
        )

    opts = _get_opts(**kwargs)
    try:
        st_ = salt.state.HighState(opts,
                                   pillar_override,
                                   pillar_enc=pillar_enc,
                                   proxy=__proxy__,
                                   initial_pillar=_get_initial_pillar(opts))
    except NameError:
        st_ = salt.state.HighState(opts,
                                   pillar_override,
                                   pillar_enc=pillar_enc,
                                   initial_pillar=_get_initial_pillar(opts))

    errors = _get_pillar_errors(kwargs, pillar=st_.opts['pillar'])
    if errors:
        __context__['retcode'] = 5
        raise CommandExecutionError('Pillar failed to render', info=errors)

    st_.push_active()
    try:
        ret = st_.compile_highstate()
    finally:
        st_.pop_active()
    _set_retcode(ret)
    return ret


def show_lowstate(queue=False, **kwargs):
    '''
    List out the low data that will be applied to this minion

    CLI Example:

    .. code-block:: bash

        salt '*' state.show_lowstate
    '''
    conflict = _check_queue(queue, kwargs)
    if conflict is not None:
        assert False
        return conflict

    opts = _get_opts(**kwargs)
    try:
        st_ = salt.state.HighState(opts,
                                   proxy=__proxy__,
                                   initial_pillar=_get_initial_pillar(opts))
    except NameError:
        st_ = salt.state.HighState(opts,
                                   initial_pillar=_get_initial_pillar(opts))

    errors = _get_pillar_errors(kwargs, pillar=st_.opts['pillar'])
    if errors:
        __context__['retcode'] = 5
        raise CommandExecutionError('Pillar failed to render', info=errors)

    st_.push_active()
    try:
        ret = st_.compile_low_chunks()
    finally:
        st_.pop_active()
    return ret


def show_state_usage(queue=False, **kwargs):
    '''
    Retrieve the highstate data from the salt master to analyse used and unused states

    Custom Pillar data can be passed with the ``pillar`` kwarg.

    CLI Example:

    .. code-block:: bash

        salt '*' state.show_state_usage
    '''
    conflict = _check_queue(queue, kwargs)
    if conflict is not None:
        return conflict
    pillar = kwargs.get('pillar')
    pillar_enc = kwargs.get('pillar_enc')
    if pillar_enc is None \
            and pillar is not None \
            and not isinstance(pillar, dict):
        raise SaltInvocationError(
            'Pillar data must be formatted as a dictionary, unless pillar_enc '
            'is specified.'
        )

    st_ = salt.state.HighState(__opts__, pillar, pillar_enc=pillar_enc)
    st_.push_active()

    try:
        ret = st_.compile_state_usage()
    finally:
        st_.pop_active()
    _set_retcode(ret)
    return ret


def sls_id(id_, mods, test=None, queue=False, **kwargs):
    '''
    Call a single ID from the named module(s) and handle all requisites

    The state ID comes *before* the module ID(s) on the command line.

    id
        ID to call

    mods
        Comma-delimited list of modules to search for given id and its requisites

    .. versionadded:: 2014.7.0

    saltenv : base
        Specify a salt fileserver environment to be used when applying states

    pillarenv
        Specify a Pillar environment to be used when applying states. This
        can also be set in the minion config file using the
        :conf_minion:`pillarenv` option. When neither the
        :conf_minion:`pillarenv` minion config option nor this CLI argument is
        used, all Pillar environments will be merged together.

    pillar
        Custom Pillar values, passed as a dictionary of key-value pairs

        .. code-block:: bash

            salt '*' state.sls_id my_state my_module pillar='{"foo": "bar"}'

        .. note::
            Values passed this way will override existing Pillar values set via
            ``pillar_roots`` or an external Pillar source.  Pillar values that
            are not included in the kwarg will not be overwritten.

        .. versionadded:: Oxygen

    CLI Example:

    .. code-block:: bash

        salt '*' state.sls_id my_state my_module

        salt '*' state.sls_id my_state my_module,a_common_module
    '''
    conflict = _check_queue(queue, kwargs)
    if conflict is not None:
        return conflict
    orig_test = __opts__.get('test', None)
    opts = _get_opts(**kwargs)
    opts['test'] = _get_test_value(test, **kwargs)

    # Since this is running a specific ID within a specific SLS file, fall back
    # to the 'base' saltenv if none is configured and none was passed.
    if opts['saltenv'] is None:
        opts['saltenv'] = 'base'

    pillar_override = kwargs.get('pillar')
    pillar_enc = kwargs.get('pillar_enc')
    if pillar_enc is None \
            and pillar_override is not None \
            and not isinstance(pillar_override, dict):
        raise SaltInvocationError(
            'Pillar data must be formatted as a dictionary, unless pillar_enc '
            'is specified.'
        )

    try:
        st_ = salt.state.HighState(opts,
                                   pillar_override,
                                   pillar_enc=pillar_enc,
                                   proxy=__proxy__,
                                   initial_pillar=_get_initial_pillar(opts))
    except NameError:
        st_ = salt.state.HighState(opts,
                                   pillar_override,
                                   pillar_enc=pillar_enc,
                                   initial_pillar=_get_initial_pillar(opts))

    errors = _get_pillar_errors(kwargs, pillar=st_.opts['pillar'])
    if errors:
        __context__['retcode'] = 5
        return ['Pillar failed to render with the following messages:'] + errors

    if isinstance(mods, six.string_types):
        split_mods = mods.split(',')
    st_.push_active()
    try:
        high_, errors = st_.render_highstate({opts['saltenv']: split_mods})
    finally:
        st_.pop_active()
    errors += st_.state.verify_high(high_)
    # Apply requisites to high data
    high_, req_in_errors = st_.state.requisite_in(high_)
    if req_in_errors:
        # This if statement should not be necessary if there were no errors,
        # but it is required to get the unit tests to pass.
        errors.extend(req_in_errors)
    if errors:
        __context__['retcode'] = 1
        return errors
    chunks = st_.state.compile_high_data(high_)
    ret = {}
    for chunk in chunks:
        if chunk.get('__id__', '') == id_:
            ret.update(st_.state.call_chunk(chunk, {}, chunks))

    _set_retcode(ret, highstate=highstate)
    # Work around Windows multiprocessing bug, set __opts__['test'] back to
    # value from before this function was run.
    __opts__['test'] = orig_test
    if not ret:
        raise SaltInvocationError(
            'No matches for ID \'{0}\' found in SLS \'{1}\' within saltenv '
            '\'{2}\''.format(id_, mods, opts['saltenv'])
        )
    return ret


def show_low_sls(mods, test=None, queue=False, **kwargs):
    '''
    Display the low data from a specific sls. The default environment is
    ``base``, use ``saltenv`` to specify a different environment.

    saltenv
        Specify a salt fileserver environment to be used when applying states

    pillar
        Custom Pillar values, passed as a dictionary of key-value pairs

        .. code-block:: bash

            salt '*' state.show_low_sls test pillar='{"foo": "bar"}'

        .. note::
            Values passed this way will override Pillar values set via
            ``pillar_roots`` or an external Pillar source.

    pillarenv
        Specify a Pillar environment to be used when applying states. This
        can also be set in the minion config file using the
        :conf_minion:`pillarenv` option. When neither the
        :conf_minion:`pillarenv` minion config option nor this CLI argument is
        used, all Pillar environments will be merged together.

    CLI Example:

    .. code-block:: bash

        salt '*' state.show_low_sls foo
        salt '*' state.show_low_sls foo saltenv=dev
    '''
    if 'env' in kwargs:
        # "env" is not supported; Use "saltenv".
        kwargs.pop('env')

    conflict = _check_queue(queue, kwargs)
    if conflict is not None:
        return conflict
    orig_test = __opts__.get('test', None)
    opts = _get_opts(**kwargs)
    opts['test'] = _get_test_value(test, **kwargs)

    # Since this is dealing with a specific SLS file (or files), fall back to
    # the 'base' saltenv if none is configured and none was passed.
    if opts['saltenv'] is None:
        opts['saltenv'] = 'base'

    pillar_override = kwargs.get('pillar')
    pillar_enc = kwargs.get('pillar_enc')
    if pillar_enc is None \
            and pillar_override is not None \
            and not isinstance(pillar_override, dict):
        raise SaltInvocationError(
            'Pillar data must be formatted as a dictionary, unless pillar_enc '
            'is specified.'
        )

    try:
        st_ = salt.state.HighState(opts,
                                   pillar_override,
                                   proxy=__proxy__,
                                   initial_pillar=_get_initial_pillar(opts))
    except NameError:
        st_ = salt.state.HighState(opts,
                                   pillar_override,
                                   initial_pillar=_get_initial_pillar(opts))

    errors = _get_pillar_errors(kwargs, pillar=st_.opts['pillar'])
    if errors:
        __context__['retcode'] = 5
        raise CommandExecutionError('Pillar failed to render', info=errors)

    if isinstance(mods, six.string_types):
        mods = mods.split(',')
    st_.push_active()
    try:
        high_, errors = st_.render_highstate({opts['saltenv']: mods})
    finally:
        st_.pop_active()
    errors += st_.state.verify_high(high_)
    if errors:
        __context__['retcode'] = 1
        return errors
    ret = st_.state.compile_high_data(high_)
    # Work around Windows multiprocessing bug, set __opts__['test'] back to
    # value from before this function was run.
    __opts__['test'] = orig_test
    return ret


def show_sls(mods, test=None, queue=False, **kwargs):
    '''
    Display the state data from a specific sls or list of sls files on the
    master. The default environment is ``base``, use ``saltenv`` to specify a
    different environment.

    This function does not support topfiles.  For ``top.sls`` please use
    ``show_top`` instead.

    Custom Pillar data can be passed with the ``pillar`` kwarg.

    saltenv
        Specify a salt fileserver environment to be used when applying states

    pillarenv
        Specify a Pillar environment to be used when applying states. This
        can also be set in the minion config file using the
        :conf_minion:`pillarenv` option. When neither the
        :conf_minion:`pillarenv` minion config option nor this CLI argument is
        used, all Pillar environments will be merged together.

    CLI Example:

    .. code-block:: bash

        salt '*' state.show_sls core,edit.vim saltenv=dev
    '''
    if 'env' in kwargs:
        # "env" is not supported; Use "saltenv".
        kwargs.pop('env')

    conflict = _check_queue(queue, kwargs)
    if conflict is not None:
        return conflict
    orig_test = __opts__.get('test', None)
    opts = _get_opts(**kwargs)

    opts['test'] = _get_test_value(test, **kwargs)

    # Since this is dealing with a specific SLS file (or files), fall back to
    # the 'base' saltenv if none is configured and none was passed.
    if opts['saltenv'] is None:
        opts['saltenv'] = 'base'

    pillar_override = kwargs.get('pillar')
    pillar_enc = kwargs.get('pillar_enc')
    if pillar_enc is None \
            and pillar_override is not None \
            and not isinstance(pillar_override, dict):
        raise SaltInvocationError(
            'Pillar data must be formatted as a dictionary, unless pillar_enc '
            'is specified.'
        )

    try:
        st_ = salt.state.HighState(opts,
                                   pillar_override,
                                   pillar_enc=pillar_enc,
                                   proxy=__proxy__,
                                   initial_pillar=_get_initial_pillar(opts))
    except NameError:
        st_ = salt.state.HighState(opts,
                                   pillar_override,
                                   pillar_enc=pillar_enc,
                                   initial_pillar=_get_initial_pillar(opts))

    errors = _get_pillar_errors(kwargs, pillar=st_.opts['pillar'])
    if errors:
        __context__['retcode'] = 5
        raise CommandExecutionError('Pillar failed to render', info=errors)

    if isinstance(mods, six.string_types):
        mods = mods.split(',')
    st_.push_active()
    try:
        high_, errors = st_.render_highstate({opts['saltenv']: mods})
    finally:
        st_.pop_active()
    errors += st_.state.verify_high(high_)
    # Work around Windows multiprocessing bug, set __opts__['test'] back to
    # value from before this function was run.
    __opts__['test'] = orig_test
    if errors:
        __context__['retcode'] = 1
        return errors
    return high_


def show_top(queue=False, **kwargs):
    '''
    Return the top data that the minion will use for a highstate

    CLI Example:

    .. code-block:: bash

        salt '*' state.show_top
    '''
    if 'env' in kwargs:
        # "env" is not supported; Use "saltenv".
        kwargs.pop('env')

    conflict = _check_queue(queue, kwargs)
    if conflict is not None:
        return conflict

    opts = _get_opts(**kwargs)
    try:
        st_ = salt.state.HighState(opts,
                                   proxy=__proxy__,
                                   initial_pillar=_get_initial_pillar(opts))
    except NameError:
        st_ = salt.state.HighState(opts, initial_pillar=_get_initial_pillar(opts))

    errors = _get_pillar_errors(kwargs, pillar=st_.opts['pillar'])
    if errors:
        __context__['retcode'] = 5
        raise CommandExecutionError('Pillar failed to render', info=errors)

    errors = []
    top_ = st_.get_top()
    errors += st_.verify_tops(top_)
    if errors:
        __context__['retcode'] = 1
        return errors
    matches = st_.top_matches(top_)
    return matches


def single(fun, name, test=None, queue=False, **kwargs):
    '''
    Execute a single state function with the named kwargs, returns False if
    insufficient data is sent to the command

    By default, the values of the kwargs will be parsed as YAML. So, you can
    specify lists values, or lists of single entry key-value maps, as you
    would in a YAML salt file. Alternatively, JSON format of keyword values
    is also supported.

    CLI Example:

    .. code-block:: bash

        salt '*' state.single pkg.installed name=vim

    '''
    conflict = _check_queue(queue, kwargs)
    if conflict is not None:
        return conflict
    comps = fun.split('.')
    if len(comps) < 2:
        __context__['retcode'] = 1
        return 'Invalid function passed'
    kwargs.update({'state': comps[0],
                   'fun': comps[1],
                   '__id__': name,
                   'name': name})
    orig_test = __opts__.get('test', None)
    opts = _get_opts(**kwargs)
    opts['test'] = _get_test_value(test, **kwargs)

    pillar_override = kwargs.get('pillar')
    pillar_enc = kwargs.get('pillar_enc')
    if pillar_enc is None \
            and pillar_override is not None \
            and not isinstance(pillar_override, dict):
        raise SaltInvocationError(
            'Pillar data must be formatted as a dictionary, unless pillar_enc '
            'is specified.'
        )

    try:
        st_ = salt.state.State(opts,
                               pillar_override,
                               pillar_enc=pillar_enc,
                               proxy=__proxy__,
                               initial_pillar=_get_initial_pillar(opts))
    except NameError:
        st_ = salt.state.State(opts,
                               pillar_override,
                               pillar_enc=pillar_enc,
                               initial_pillar=_get_initial_pillar(opts))
    err = st_.verify_data(kwargs)
    if err:
        __context__['retcode'] = 1
        return err

    st_._mod_init(kwargs)
    snapper_pre = _snapper_pre(opts, kwargs.get('__pub_jid', 'called localy'))
    ret = {u'{0[state]}_|-{0[__id__]}_|-{0[name]}_|-{0[fun]}'.format(kwargs):
            st_.call(kwargs)}
    _set_retcode(ret)
    # Work around Windows multiprocessing bug, set __opts__['test'] back to
    # value from before this function was run.
    _snapper_post(opts, kwargs.get('__pub_jid', 'called localy'), snapper_pre)
    __opts__['test'] = orig_test
    return ret


def clear_cache():
    '''
    Clear out cached state files, forcing even cache runs to refresh the cache
    on the next state execution.

    Remember that the state cache is completely disabled by default, this
    execution only applies if cache=True is used in states

    CLI Example:

    .. code-block:: bash

        salt '*' state.clear_cache
    '''
    ret = []
    for fn_ in os.listdir(__opts__['cachedir']):
        if fn_.endswith('.cache.p'):
            path = os.path.join(__opts__['cachedir'], fn_)
            if not os.path.isfile(path):
                continue
            os.remove(path)
            ret.append(fn_)
    return ret


def pkg(pkg_path,
        pkg_sum,
        hash_type,
        test=None,
        **kwargs):
    '''
    Execute a packaged state run, the packaged state run will exist in a
    tarball available locally. This packaged state
    can be generated using salt-ssh.

    CLI Example:

    .. code-block:: bash

        salt '*' state.pkg /tmp/salt_state.tgz 760a9353810e36f6d81416366fc426dc md5
    '''
    # TODO - Add ability to download from salt master or other source
    popts = _get_opts(**kwargs)
    if not os.path.isfile(pkg_path):
        return {}
    if not salt.utils.hashutils.get_hash(pkg_path, hash_type) == pkg_sum:
        return {}
    root = tempfile.mkdtemp()
    s_pkg = tarfile.open(pkg_path, 'r:gz')
    # Verify that the tarball does not extract outside of the intended root
    members = s_pkg.getmembers()
    for member in members:
        if member.path.startswith((os.sep, '..{0}'.format(os.sep))):
            return {}
        elif '..{0}'.format(os.sep) in member.path:
            return {}
    s_pkg.extractall(root)
    s_pkg.close()
    lowstate_json = os.path.join(root, 'lowstate.json')
    with salt.utils.files.fopen(lowstate_json, 'r') as fp_:
        lowstate = json.load(fp_, object_hook=salt.utils.data.decode_dict)
    # Check for errors in the lowstate
    for chunk in lowstate:
        if not isinstance(chunk, dict):
            return lowstate
    pillar_json = os.path.join(root, 'pillar.json')
    if os.path.isfile(pillar_json):
        with salt.utils.files.fopen(pillar_json, 'r') as fp_:
            pillar_override = json.load(fp_)
    else:
        pillar_override = None

    roster_grains_json = os.path.join(root, 'roster_grains.json')
    if os.path.isfile(roster_grains_json):
        with salt.utils.files.fopen(roster_grains_json, 'r') as fp_:
            roster_grains = json.load(fp_, object_hook=salt.utils.data.decode_dict)

    if os.path.isfile(roster_grains_json):
        popts['grains'] = roster_grains
    popts['fileclient'] = 'local'
    popts['file_roots'] = {}
    popts['test'] = _get_test_value(test, **kwargs)
    envs = os.listdir(root)
    for fn_ in envs:
        full = os.path.join(root, fn_)
        if not os.path.isdir(full):
            continue
        popts['file_roots'][fn_] = [full]
    st_ = salt.state.State(popts, pillar_override=pillar_override)
    snapper_pre = _snapper_pre(popts, kwargs.get('__pub_jid', 'called localy'))
    ret = st_.call_chunks(lowstate)
    ret = st_.call_listen(lowstate, ret)
    try:
        shutil.rmtree(root)
    except (IOError, OSError):
        pass
    _set_retcode(ret)
    _snapper_post(popts, kwargs.get('__pub_jid', 'called localy'), snapper_pre)
    return ret


def disable(states):
    '''
    Disable state runs.

    CLI Example:

    .. code-block:: bash

        salt '*' state.disable highstate

        salt '*' state.disable highstate,test.succeed_without_changes

    .. note::
        To disable a state file from running provide the same name that would
        be passed in a state.sls call.

        salt '*' state.disable bind.config

    '''
    ret = {
        'res': True,
        'msg': ''
    }

    if isinstance(states, six.string_types):
        states = states.split(',')

    msg = []
    _disabled = __salt__['grains.get']('state_runs_disabled')
    if not isinstance(_disabled, list):
        _disabled = []

    _changed = False
    for _state in states:
        if _state in _disabled:
            msg.append('Info: {0} state already disabled.'.format(_state))
        else:
            msg.append('Info: {0} state disabled.'.format(_state))
            _disabled.append(_state)
            _changed = True

    if _changed:
        __salt__['grains.setval']('state_runs_disabled', _disabled)

    ret['msg'] = '\n'.join(msg)

    # refresh the grains
    __salt__['saltutil.refresh_modules']()

    return ret


def enable(states):
    '''
    Enable state function or sls run

    CLI Example:

    .. code-block:: bash

        salt '*' state.enable highstate

        salt '*' state.enable test.succeed_without_changes

    .. note::
        To enable a state file from running provide the same name that would
        be passed in a state.sls call.

        salt '*' state.disable bind.config

    '''
    ret = {
        'res': True,
        'msg': ''
    }

    if isinstance(states, six.string_types):
        states = states.split(',')
    log.debug("states {0}".format(states))

    msg = []
    _disabled = __salt__['grains.get']('state_runs_disabled')
    if not isinstance(_disabled, list):
        _disabled = []

    _changed = False
    for _state in states:
        log.debug("_state {0}".format(_state))
        if _state not in _disabled:
            msg.append('Info: {0} state already enabled.'.format(_state))
        else:
            msg.append('Info: {0} state enabled.'.format(_state))
            _disabled.remove(_state)
            _changed = True

    if _changed:
        __salt__['grains.setval']('state_runs_disabled', _disabled)

    ret['msg'] = '\n'.join(msg)

    # refresh the grains
    __salt__['saltutil.refresh_modules']()

    return ret


def list_disabled():
    '''
    List the states which are currently disabled

    CLI Example:

    .. code-block:: bash

        salt '*' state.list_disabled
    '''
    return __salt__['grains.get']('state_runs_disabled')


def _disabled(funs):
    '''
    Return messages for disabled states
    that match state functions in funs.
    '''
    ret = []
    _disabled = __salt__['grains.get']('state_runs_disabled')
    for state in funs:
        for _state in _disabled:
            if '.*' in _state:
                target_state = _state.split('.')[0]
                target_state = target_state + '.' if not target_state.endswith('.') else target_state
                if state.startswith(target_state):
                    err = (
                        'The state file "{0}" is currently disabled by "{1}", '
                        'to re-enable, run state.enable {1}.'
                    ).format(
                        state,
                        _state,
                    )
                    ret.append(err)
                    continue
            else:
                if _state == state:
                    err = (
                        'The state file "{0}" is currently disabled, '
                        'to re-enable, run state.enable {0}.'
                    ).format(
                        _state,
                    )
                    ret.append(err)
                    continue
    return ret


def event(tagmatch='*',
        count=-1,
        quiet=False,
        sock_dir=None,
        pretty=False,
        node='minion'):
    r'''
    Watch Salt's event bus and block until the given tag is matched

    .. versionadded:: 2016.3.0

    This is useful for utilizing Salt's event bus from shell scripts or for
    taking simple actions directly from the CLI.

    Enable debug logging to see ignored events.

    :param tagmatch: the event is written to stdout for each tag that matches
        this pattern; uses the same matching semantics as Salt's Reactor.
    :param count: this number is decremented for each event that matches the
        ``tagmatch`` parameter; pass ``-1`` to listen forever.
    :param quiet: do not print to stdout; just block
    :param sock_dir: path to the Salt master's event socket file.
    :param pretty: Output the JSON all on a single line if ``False`` (useful
        for shell tools); pretty-print the JSON output if ``True``.
    :param node: Watch the minion-side or master-side event bus.

    CLI Example:

    .. code-block:: bash

        salt-call --local state.event pretty=True
    '''
    sevent = salt.utils.event.get_event(
            node,
            sock_dir or __opts__['sock_dir'],
            __opts__['transport'],
            opts=__opts__,
            listen=True)

    while True:
        ret = sevent.get_event(full=True, auto_reconnect=True)
        if ret is None:
            continue

        if fnmatch.fnmatch(ret['tag'], tagmatch):
            if not quiet:
                print('{0}\t{1}'.format(
                    ret['tag'],
                    json.dumps(
                        ret['data'],
                        sort_keys=pretty,
                        indent=None if not pretty else 4)))
                sys.stdout.flush()

            count -= 1
            log.debug('Remaining event matches: %s', count)

            if count == 0:
                break
        else:
            log.debug('Skipping event tag: %s', ret['tag'])
            continue<|MERGE_RESOLUTION|>--- conflicted
+++ resolved
@@ -1388,7 +1388,6 @@
             'Pillar data must be formatted as a dictionary, unless pillar_enc '
             'is specified.'
         )
-<<<<<<< HEAD
     try:
         st_ = salt.state.HighState(opts,
                                    pillar_override,
@@ -1402,17 +1401,8 @@
                                    pillar_enc=pillar_enc,
                                    context=__context__,
                                    initial_pillar=_get_initial_pillar(opts))
-    if not _check_pillar(kwargs, st_.opts['pillar']):
-=======
-
-    st_ = salt.state.HighState(opts,
-                               pillar_override,
-                               pillar_enc=pillar_enc,
-                               context=__context__,
-                               initial_pillar=_get_initial_pillar(opts))
     errors = _get_pillar_errors(kwargs, pillar=st_.opts['pillar'])
     if errors:
->>>>>>> ba614625
         __context__['retcode'] = 5
         return ['Pillar failed to render with the following messages:'] + errors
 
