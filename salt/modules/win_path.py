# -*- coding: utf-8 -*-
'''
Manage the Windows System PATH

Note that not all Windows applications will rehash the PATH environment variable,
Only the ones that listen to the WM_SETTINGCHANGE message
http://support.microsoft.com/kb/104011
'''
from __future__ import absolute_import

# Python Libs
import logging
import re
import os
from salt.ext.six.moves import map

# Third party libs
try:
    import win32gui
    import win32con
    HAS_WIN32 = True
except ImportError:
    HAS_WIN32 = False

# Import salt libs
import salt.utils

# Settings
log = logging.getLogger(__name__)


def __virtual__():
    '''
    Load only on Windows
    '''
    if salt.utils.is_windows() and HAS_WIN32:
        return 'win_path'
    return False


def _normalize_dir(string):
    '''
    Normalize the directory to make comparison possible
    '''
    return re.sub(r'\\$', '', string.lower())


def rehash():
    '''
    Send a WM_SETTINGCHANGE Broadcast to Windows to refresh the Environment variables

    CLI Example:

    ... code-block:: bash

        salt '*' win_path.rehash
    '''
    return win32gui.SendMessageTimeout(win32con.HWND_BROADCAST,
                                       win32con.WM_SETTINGCHANGE,
                                       0,
                                       'Environment',
                                       0,
                                       10000)[0] == 1


def get_path():
    '''
    Returns a list of items in the SYSTEM path

    CLI Example:

    .. code-block:: bash

        salt '*' win_path.get_path
    '''
    ret = __salt__['reg.read_key']('HKEY_LOCAL_MACHINE',
                                   'SYSTEM\\CurrentControlSet\\Control\\Session Manager\\Environment',
                                   'PATH').split(';')

    # Trim ending backslash
    return list(map(_normalize_dir, ret))


def exists(path):
    '''
    Check if the directory is configured in the SYSTEM path
    Case-insensitive and ignores trailing backslash

    Returns:
        boolean True if path exists, False if not

    CLI Example:

    .. code-block:: bash

        salt '*' win_path.exists 'c:\\python27'
        salt '*' win_path.exists 'c:\\python27\\'
        salt '*' win_path.exists 'C:\\pyThon27'
    '''
    path = _normalize_dir(path)
    sysPath = get_path()

    return path in sysPath


def add(path, index=0):
    '''
    Add the directory to the SYSTEM path in the index location

    Returns:
        boolean True if successful, False if unsuccessful

    CLI Example:

    .. code-block:: bash

        # Will add to the beginning of the path
        salt '*' win_path.add 'c:\\python27' 0

        # Will add to the end of the path
        salt '*' win_path.add 'c:\\python27' index='-1'
    '''
    currIndex = -1
    sysPath = get_path()
    path = _normalize_dir(path)
    index = int(index)

    # validate index boundaries
    if index < 0:
        index = len(sysPath) + index + 1
    if index > len(sysPath):
        index = len(sysPath)

    localPath = os.environ["PATH"].split(os.pathsep)
    if path not in localPath:
        localPath.append(path)
        os.environ["PATH"] = os.pathsep.join(localPath)

    # Check if we are in the system path at the right location
    try:
        currIndex = sysPath.index(path)
        if currIndex != index:
            sysPath.pop(currIndex)
        else:
            return True
    except ValueError:
        pass

    # Add it to the Path
    sysPath.insert(index, path)
    regedit = __salt__['reg.set_key'](
        'HKEY_LOCAL_MACHINE',
        'SYSTEM\\CurrentControlSet\\Control\\Session Manager\\Environment',
        'PATH',
        ';'.join(sysPath),
        'REG_EXPAND_SZ'
    )

    # Broadcast WM_SETTINGCHANGE to Windows
    if regedit:
        return rehash()
    else:
        return False


def remove(path):
    r'''
    Remove the directory from the SYSTEM path

    Returns:
        boolean True if successful, False if unsuccessful

    CLI Example:

    .. code-block:: bash

        # Will remove C:\Python27 from the path
        salt '*' win_path.remove 'c:\\python27'
    '''
    path = _normalize_dir(path)
    sysPath = get_path()

<<<<<<< HEAD
    localPath = os.environ["PATH"].split(os.pathsep)
    if path in localPath:
        localPath.remove(path)
        os.environ["PATH"] = os.pathsep.join(localPath)

=======
>>>>>>> c0ff4110
    try:
        sysPath.remove(path)
    except ValueError:
        return True

    regedit = __salt__['reg.set_key'](
        'HKEY_LOCAL_MACHINE',
        'SYSTEM\\CurrentControlSet\\Control\\Session Manager\\Environment',
        'PATH',
        ';'.join(sysPath),
        'REG_EXPAND_SZ'
    )
    if regedit:
        return rehash()
    else:
        return False<|MERGE_RESOLUTION|>--- conflicted
+++ resolved
@@ -180,14 +180,11 @@
     path = _normalize_dir(path)
     sysPath = get_path()
 
-<<<<<<< HEAD
     localPath = os.environ["PATH"].split(os.pathsep)
     if path in localPath:
         localPath.remove(path)
         os.environ["PATH"] = os.pathsep.join(localPath)
 
-=======
->>>>>>> c0ff4110
     try:
         sysPath.remove(path)
     except ValueError:
