--- conflicted
+++ resolved
@@ -4,7 +4,6 @@
 Minion enabling different transports
 
 Package for ioflo and raet based daemons
-<<<<<<< HEAD
 '''
 
 # Import python libs
@@ -29,8 +28,7 @@
 
         port = self.opts['raet_port']
         '''
-        behaviors = []
-        behavior.append('salt.transport.road.raet', 'salt.daemons.ioflo', )
+        behaviors = ['salt.transport.road.raet', 'salt.daemons.flo']
         metadata = [("opts", ".salt.opts", dict(value=self.opts))]
 
         ioflo.app.run.start(
@@ -62,17 +60,23 @@
     def start(self):
         '''
         Start up ioflo
+
+        port = self.opts['raet_port']
         '''
-        behaviors = []
-        behavior.append('salt.transport.road.raet', 'salt.daemons.ioflo', )
-        port = self.opts['raet_port']
-        ioflo.app.run.run(
-                name='minion',
-                filename=self.opts['minion_floscript'],
+        behaviors = ['salt.transport.road.raet', 'salt.daemons.flo']
+        metadata = [("opts", ".salt.opts", dict(value=self.opts))]
+
+        ioflo.app.run.start(
+                name=self.opts['id'],
                 period=float(self.opts['ioflo_period']),
+                stamp=0.0,
+                real=self.opts['ioflo_realtime'],
+                filepath=self.opts['minion_floscript'],
+                behaviors=behaviors,
+                username="",
+                password="",
+                mode=None,
+                houses=None,
+                metadata=metadata,
                 verbose=int(self.opts['ioflo_verbose']),
-                realtime=self.opts['ioflo_realtime'],
-                behaviors=behaviors,)
-=======
-'''
->>>>>>> 5cdf4ff3
+                )
