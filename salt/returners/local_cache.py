# -*- coding: utf-8 -*-
'''
Return data to local job cache

'''
from __future__ import absolute_import, print_function, unicode_literals

# Import python libs
import errno
import glob
import logging
import os
import shutil
import time
import bisect

# Import salt libs
import salt.payload
import salt.utils.atomicfile
import salt.utils.files
import salt.utils.jid
import salt.utils.minions
import salt.utils.stringutils
import salt.exceptions

# Import 3rd-party libs
import msgpack
from salt.ext import six
from salt.ext.six.moves import range  # pylint: disable=import-error,redefined-builtin

log = logging.getLogger(__name__)

# load is the published job
LOAD_P = '.load.p'
# the list of minions that the job is targeted to (best effort match on the
# master side)
MINIONS_P = '.minions.p'
# format string for minion lists forwarded from syndic masters (the placeholder
# will be replaced with the syndic master's id)
SYNDIC_MINIONS_P = '.minions.{0}.p'
# return is the "return" from the minion data
RETURN_P = 'return.p'
# out is the "out" from the minion data
OUT_P = 'out.p'
# endtime is the end time for a job, not stored as msgpack
ENDTIME = 'endtime'


def _job_dir():
    '''
    Return root of the jobs cache directory
    '''
    return os.path.join(__opts__['cachedir'], 'jobs')


def _walk_through(job_dir):
    '''
    Walk though the jid dir and look for jobs
    '''
    serial = salt.payload.Serial(__opts__)

    for top in os.listdir(job_dir):
        t_path = os.path.join(job_dir, top)

        if not os.path.exists(t_path):
            continue

        for final in os.listdir(t_path):
            load_path = os.path.join(t_path, final, LOAD_P)

            if not os.path.isfile(load_path):
                continue

            with salt.utils.files.fopen(load_path, 'rb') as rfh:
                try:
                    job = serial.load(rfh)
                except Exception:
                    log.exception('Failed to deserialize %s', load_path)
                    continue
                jid = job['jid']
                yield jid, job, t_path, final


#TODO: add to returner docs-- this is a new one
def prep_jid(nocache=False, passed_jid=None, recurse_count=0):
    '''
    Return a job id and prepare the job id directory.

    This is the function responsible for making sure jids don't collide (unless
    it is passed a jid).
    So do what you have to do to make sure that stays the case
    '''
    if recurse_count >= 5:
        err = 'prep_jid could not store a jid after {0} tries.'.format(recurse_count)
        log.error(err)
        raise salt.exceptions.SaltCacheError(err)
    if passed_jid is None:  # this can be a None or an empty string.
        jid = salt.utils.jid.gen_jid(__opts__)
    else:
        jid = passed_jid

    jid_dir = salt.utils.jid.jid_dir(jid, _job_dir(), __opts__['hash_type'])

    # Make sure we create the jid dir, otherwise someone else is using it,
    # meaning we need a new jid.
    if not os.path.isdir(jid_dir):
        try:
            os.makedirs(jid_dir)
        except OSError:
            time.sleep(0.1)
            if passed_jid is None:
                return prep_jid(nocache=nocache, recurse_count=recurse_count+1)

    try:
        with salt.utils.files.fopen(os.path.join(jid_dir, 'jid'), 'wb+') as fn_:
            fn_.write(salt.utils.stringutils.to_bytes(jid))
        if nocache:
            with salt.utils.files.fopen(os.path.join(jid_dir, 'nocache'), 'wb+'):
                pass
    except IOError:
        log.warning(
            'Could not write out jid file for job %s. Retrying.', jid)
        time.sleep(0.1)
        return prep_jid(passed_jid=jid, nocache=nocache,
                        recurse_count=recurse_count+1)

    return jid


def returner(load):
    '''
    Return data to the local job cache
    '''
    serial = salt.payload.Serial(__opts__)

    # if a minion is returning a standalone job, get a jobid
    if load['jid'] == 'req':
        load['jid'] = prep_jid(nocache=load.get('nocache', False))

    jid_dir = salt.utils.jid.jid_dir(load['jid'], _job_dir(), __opts__['hash_type'])
    if os.path.exists(os.path.join(jid_dir, 'nocache')):
        return

    hn_dir = os.path.join(jid_dir, load['id'])

    try:
        os.makedirs(hn_dir)
    except OSError as err:
        if err.errno == errno.EEXIST:
            # Minion has already returned this jid and it should be dropped
            log.error(
                'An extra return was detected from minion %s, please verify '
                'the minion, this could be a replay attack', load['id']
            )
            return False
        elif err.errno == errno.ENOENT:
            log.error(
                'An inconsistency occurred, a job was received with a job id '
                '(%s) that is not present in the local cache', load['jid']
            )
            return False
        raise

    serial.dump(
        dict((key, load[key]) for key in ['return', 'retcode', 'success'] if key in load),
        # Use atomic open here to avoid the file being read before it's
        # completely written to. Refs #1935
        salt.utils.atomicfile.atomic_open(
            os.path.join(hn_dir, RETURN_P), 'w+b'
        )
    )

    if 'out' in load:
        serial.dump(
            load['out'],
            # Use atomic open here to avoid the file being read before
            # it's completely written to. Refs #1935
            salt.utils.atomicfile.atomic_open(
                os.path.join(hn_dir, OUT_P), 'w+b'
            )
        )


def save_load(jid, clear_load, minions=None, recurse_count=0):
    '''
    Save the load to the specified jid

    minions argument is to provide a pre-computed list of matched minions for
    the job, for cases when this function can't compute that list itself (such
    as for salt-ssh)
    '''
    if recurse_count >= 5:
        err = ('save_load could not write job cache file after {0} retries.'
               .format(recurse_count))
        log.error(err)
        raise salt.exceptions.SaltCacheError(err)

    jid_dir = salt.utils.jid.jid_dir(jid, _job_dir(), __opts__['hash_type'])

    serial = salt.payload.Serial(__opts__)

    # Save the invocation information
    try:
        if not os.path.exists(jid_dir):
            os.makedirs(jid_dir)
    except OSError as exc:
        if exc.errno == errno.EEXIST:
            # rarely, the directory can be already concurrently created between
            # the os.path.exists and the os.makedirs lines above
            pass
        else:
            raise
    try:
        with salt.utils.files.fopen(os.path.join(jid_dir, LOAD_P), 'w+b') as wfh:
            serial.dump(clear_load, wfh)
    except IOError as exc:
        log.warning(
            'Could not write job invocation cache file: %s', exc
        )
        time.sleep(0.1)
        return save_load(jid=jid, clear_load=clear_load,
                         recurse_count=recurse_count+1)

    # if you have a tgt, save that for the UI etc
    if 'tgt' in clear_load and clear_load['tgt'] != '':
        if minions is None:
            ckminions = salt.utils.minions.CkMinions(__opts__)
            # Retrieve the minions list
            _res = ckminions.check_minions(
                    clear_load['tgt'],
                    clear_load.get('tgt_type', 'glob')
                    )
            minions = _res['minions']
        # save the minions to a cache so we can see in the UI
        save_minions(jid, minions)


def save_minions(jid, minions, syndic_id=None):
    '''
    Save/update the serialized list of minions for a given job
    '''
    # Ensure we have a list for Python 3 compatability
    minions = list(minions)

    log.debug(
        'Adding minions for job %s%s: %s',
        jid,
        ' from syndic master \'{0}\''.format(syndic_id) if syndic_id else '',
        minions
    )
    serial = salt.payload.Serial(__opts__)

    jid_dir = salt.utils.jid.jid_dir(jid, _job_dir(), __opts__['hash_type'])

    try:
        if not os.path.exists(jid_dir):
            os.makedirs(jid_dir)
    except OSError as exc:
        if exc.errno == errno.EEXIST:
            # rarely, the directory can be already concurrently created between
            # the os.path.exists and the os.makedirs lines above
            pass
        else:
            raise

    if syndic_id is not None:
        minions_path = os.path.join(
            jid_dir,
            SYNDIC_MINIONS_P.format(syndic_id)
        )
    else:
        minions_path = os.path.join(jid_dir, MINIONS_P)

    try:
        if not os.path.exists(jid_dir):
            try:
                os.makedirs(jid_dir)
            except OSError:
                pass
        with salt.utils.files.fopen(minions_path, 'w+b') as wfh:
            serial.dump(minions, wfh)
    except IOError as exc:
        log.error(
            'Failed to write minion list %s to job cache file %s: %s',
            minions, minions_path, exc
        )


def get_load(jid):
    '''
    Return the load data that marks a specified jid
    '''
    jid_dir = salt.utils.jid.jid_dir(jid, _job_dir(), __opts__['hash_type'])
    load_fn = os.path.join(jid_dir, LOAD_P)
    if not os.path.exists(jid_dir) or not os.path.exists(load_fn):
        return {}
    serial = salt.payload.Serial(__opts__)
    ret = {}
    load_p = os.path.join(jid_dir, LOAD_P)
    num_tries = 5
    for index in range(1, num_tries + 1):
        with salt.utils.files.fopen(load_p, 'rb') as rfh:
            try:
                ret = serial.load(rfh)
                break
            except Exception as exc:
                if index == num_tries:
                    time.sleep(0.25)
    else:
        log.critical('Failed to unpack %s', load_p)
        raise exc
    if ret is None:
        ret = {}
    minions_cache = [os.path.join(jid_dir, MINIONS_P)]
    minions_cache.extend(
        glob.glob(os.path.join(jid_dir, SYNDIC_MINIONS_P.format('*')))
    )
    all_minions = set()
    for minions_path in minions_cache:
        log.debug('Reading minion list from %s', minions_path)
        try:
            with salt.utils.files.fopen(minions_path, 'rb') as rfh:
                all_minions.update(serial.load(rfh))
        except IOError as exc:
            salt.utils.files.process_read_exception(exc, minions_path)

    if all_minions:
        ret['Minions'] = sorted(all_minions)

    return ret


def get_jid(jid):
    '''
    Return the information returned when the specified job id was executed
    '''
    jid_dir = salt.utils.jid.jid_dir(jid, _job_dir(), __opts__['hash_type'])
    serial = salt.payload.Serial(__opts__)

    ret = {}
    # Check to see if the jid is real, if not return the empty dict
    if not os.path.isdir(jid_dir):
        return ret
    for fn_ in os.listdir(jid_dir):
        if fn_.startswith('.'):
            continue
        if fn_ not in ret:
            retp = os.path.join(jid_dir, fn_, RETURN_P)
            outp = os.path.join(jid_dir, fn_, OUT_P)
            if not os.path.isfile(retp):
                continue
            while fn_ not in ret:
                try:
                    with salt.utils.files.fopen(retp, 'rb') as rfh:
                        ret_data = serial.load(rfh)
                    if not isinstance(ret_data, dict) or 'return' not in ret_data:
                        # Convert the old format in which return.p contains the only return data to
                        # the new that is dict containing 'return' and optionally 'retcode' and
                        # 'success'.
                        ret_data = {'return': ret_data}
                    ret[fn_] = ret_data
                    if os.path.isfile(outp):
                        with salt.utils.files.fopen(outp, 'rb') as rfh:
                            ret[fn_]['out'] = serial.load(rfh)
                except Exception as exc:
                    if 'Permission denied:' in six.text_type(exc):
                        raise
    return ret


def get_jids():
    '''
    Return a dict mapping all job ids to job information
    '''
    ret = {}
    for jid, job, _, _ in _walk_through(_job_dir()):
        ret[jid] = salt.utils.jid.format_jid_instance(jid, job)

        if __opts__.get('job_cache_store_endtime'):
            endtime = get_endtime(jid)
            if endtime:
                ret[jid]['EndTime'] = endtime

    return ret


def get_jids_filter(count, filter_find_job=True):
    '''
    Return a list of all jobs information filtered by the given criteria.
    :param int count: show not more than the count of most recent jobs
    :param bool filter_find_jobs: filter out 'saltutil.find_job' jobs
    '''
    keys = []
    ret = []
    for jid, job, _, _ in _walk_through(_job_dir()):
        job = salt.utils.jid.format_jid_instance_ext(jid, job)
        if filter_find_job and job['Function'] == 'saltutil.find_job':
            continue
        i = bisect.bisect(keys, jid)
        if len(keys) == count and i == 0:
            continue
        keys.insert(i, jid)
        ret.insert(i, job)
        if len(keys) > count:
            del keys[0]
            del ret[0]
    return ret


def clean_old_jobs():
    '''
    Clean out the old jobs from the job cache
    '''
    if __opts__['keep_jobs'] != 0:
        jid_root = _job_dir()

        if not os.path.exists(jid_root):
            return

        # Keep track of any empty t_path dirs that need to be removed later
        dirs_to_remove = set()

        for top in os.listdir(jid_root):
            t_path = os.path.join(jid_root, top)

            if not os.path.exists(t_path):
                continue

            # Check if there are any stray/empty JID t_path dirs
            t_path_dirs = os.listdir(t_path)
            if not t_path_dirs and t_path not in dirs_to_remove:
                dirs_to_remove.add(t_path)
                continue

            for final in t_path_dirs:
                f_path = os.path.join(t_path, final)
                jid_file = os.path.join(f_path, 'jid')
                if not os.path.isfile(jid_file) and os.path.exists(t_path):
                    # No jid file means corrupted cache entry, scrub it
                    # by removing the entire t_path directory
                    shutil.rmtree(t_path)
                elif os.path.isfile(jid_file):
                    jid_ctime = os.stat(jid_file).st_ctime
                    hours_difference = (time.time() - jid_ctime) / 3600.0
                    if hours_difference > __opts__['keep_jobs'] and os.path.exists(t_path):
                        # Remove the entire t_path from the original JID dir
                        shutil.rmtree(t_path)

        # Remove empty JID dirs from job cache, if they're old enough.
        # JID dirs may be empty either from a previous cache-clean with the bug
        # Listed in #29286 still present, or the JID dir was only recently made
        # And the jid file hasn't been created yet.
        if dirs_to_remove:
            for t_path in dirs_to_remove:
                # Checking the time again prevents a possible race condition where
                # t_path JID dirs were created, but not yet populated by a jid file.
                t_path_ctime = os.stat(t_path).st_ctime
                hours_difference = (time.time() - t_path_ctime) / 3600.0
                if hours_difference > __opts__['keep_jobs']:
                    shutil.rmtree(t_path)


def update_endtime(jid, time):
    '''
    Update (or store) the end time for a given job

    Endtime is stored as a plain text string
    '''
    jid_dir = salt.utils.jid.jid_dir(jid, _job_dir(), __opts__['hash_type'])
    try:
        if not os.path.exists(jid_dir):
            os.makedirs(jid_dir)
        with salt.utils.files.fopen(os.path.join(jid_dir, ENDTIME), 'w') as etfile:
            etfile.write(salt.utils.stringutils.to_str(time))
    except IOError as exc:
        log.warning('Could not write job invocation cache file: %s', exc)


def get_endtime(jid):
    '''
    Retrieve the stored endtime for a given job

    Returns False if no endtime is present
    '''
    jid_dir = salt.utils.jid.jid_dir(jid, _job_dir(), __opts__['hash_type'])
    etpath = os.path.join(jid_dir, ENDTIME)
    if not os.path.exists(etpath):
        return False
    with salt.utils.files.fopen(etpath, 'r') as etfile:
        endtime = salt.utils.stringutils.to_unicode(etfile.read()).strip('\n')
    return endtime


def _reg_dir():
    '''
    Return the reg_dir for the given job id
    '''
    return os.path.join(__opts__['cachedir'], 'thorium')


def save_reg(data):
    '''
    Save the register to msgpack files
    '''
    reg_dir = _reg_dir()
    regfile = os.path.join(reg_dir, 'register')
    try:
        if not os.path.exists(reg_dir):
            os.makedirs(reg_dir)
    except OSError as exc:
        if exc.errno == errno.EEXIST:
            pass
        else:
            raise
    try:
        with salt.utils.files.fopen(regfile, 'a') as fh_:
            msgpack.dump(data, fh_)
<<<<<<< HEAD
    except:
        log.error('Could not write to msgpack file %s', __opts__['outdir'])
=======
    except Exception:
        log.error('Could not write to msgpack file {0}'.format(__opts__['outdir']))
>>>>>>> aa560c5a
        raise


def load_reg():
    '''
    Load the register from msgpack files
    '''
    reg_dir = _reg_dir()
    regfile = os.path.join(reg_dir, 'register')
    try:
        with salt.utils.files.fopen(regfile, 'r') as fh_:
            return msgpack.load(fh_)
<<<<<<< HEAD
    except:
        log.error('Could not write to msgpack file %s', __opts__['outdir'])
=======
    except Exception:
        log.error('Could not write to msgpack file {0}'.format(__opts__['outdir']))
>>>>>>> aa560c5a
        raise<|MERGE_RESOLUTION|>--- conflicted
+++ resolved
@@ -515,13 +515,8 @@
     try:
         with salt.utils.files.fopen(regfile, 'a') as fh_:
             msgpack.dump(data, fh_)
-<<<<<<< HEAD
-    except:
+    except Exception:
         log.error('Could not write to msgpack file %s', __opts__['outdir'])
-=======
-    except Exception:
-        log.error('Could not write to msgpack file {0}'.format(__opts__['outdir']))
->>>>>>> aa560c5a
         raise
 
 
@@ -534,11 +529,6 @@
     try:
         with salt.utils.files.fopen(regfile, 'r') as fh_:
             return msgpack.load(fh_)
-<<<<<<< HEAD
-    except:
+    except Exception:
         log.error('Could not write to msgpack file %s', __opts__['outdir'])
-=======
-    except Exception:
-        log.error('Could not write to msgpack file {0}'.format(__opts__['outdir']))
->>>>>>> aa560c5a
         raise