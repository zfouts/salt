# -*- coding: utf-8 -*-
'''
Modules used to control the master itself
'''

# Import Python libs
from __future__ import absolute_import, print_function, unicode_literals
import collections

# Import salt libs
import salt.client.mixins
import salt.config
import salt.loader
import salt.utils.error
import salt.utils.zeromq
import salt.transport.client

# Import 3rd-party libs
from salt.ext import six


class WheelClient(salt.client.mixins.SyncClientMixin,
                  salt.client.mixins.AsyncClientMixin, object):
    '''
    An interface to Salt's wheel modules

    :ref:`Wheel modules <all-salt.wheel>` interact with various parts of the
    Salt Master.

    Importing and using ``WheelClient`` must be done on the same machine as the
    Salt Master and it must be done using the same user that the Salt Master is
    running as. Unless :conf_master:`external_auth` is configured and the user
    is authorized to execute wheel functions: (``@wheel``).

    Usage:

    .. code-block:: python

        import salt.config
        import salt.wheel
        opts = salt.config.master_config('/etc/salt/master')
        wheel = salt.wheel.WheelClient(opts)
    '''
    client = 'wheel'
    tag_prefix = 'wheel'

    def __init__(self, opts=None):
        self.opts = opts
        self.context = {}
        self.functions = salt.loader.wheels(opts, context=self.context)

    # TODO: remove/deprecate
    def call_func(self, fun, **kwargs):
        '''
        Backwards compatibility
        '''
        return self.low(fun, kwargs, print_event=kwargs.get('print_event', True), full_return=kwargs.get('full_return', False))

    # TODO: Inconsistent with runner client-- the runner client's master_call gives
    # an asynchronous return, unlike this
    def master_call(self, **kwargs):
        '''
        Execute a wheel function through the master network interface (eauth).
        '''
        load = kwargs
        load['cmd'] = 'wheel'
        interface = self.opts['interface']
        if interface == '0.0.0.0':
            interface = '127.0.0.1'
        master_uri = 'tcp://{}:{}'.format(
            salt.utils.zeromq.ip_bracket(interface),
            six.text_type(self.opts['ret_port'])
        )
        channel = salt.transport.client.ReqChannel.factory(self.opts,
                                                           crypt='clear',
                                                           master_uri=master_uri,
                                                           usage='master_call')
<<<<<<< HEAD
        ret = channel.send(load)
=======
        try:
            ret = channel.send(load)
        finally:
            channel.close()
>>>>>>> 4b898ed6
        if isinstance(ret, collections.Mapping):
            if 'error' in ret:
                salt.utils.error.raise_error(**ret['error'])
        return ret

    def cmd_sync(self, low, timeout=None, full_return=False):
        '''
        Execute a wheel function synchronously; eauth is respected

        This function requires that :conf_master:`external_auth` is configured
        and the user is authorized to execute runner functions: (``@wheel``).

        .. code-block:: python

            >>> wheel.cmd_sync({
            'fun': 'key.finger',
            'match': 'jerry',
            'eauth': 'auto',
            'username': 'saltdev',
            'password': 'saltdev',
            })
            {'minions': {'jerry': '5d:f6:79:43:5e:d4:42:3f:57:b8:45:a8:7e:a4:6e:ca'}}
        '''
        return self.master_call(**low)

    # TODO: Inconsistent with runner client-- that one uses the master_call function
    # and runs within the master daemon. Need to pick one...
    def cmd_async(self, low):
        '''
        Execute a function asynchronously; eauth is respected

        This function requires that :conf_master:`external_auth` is configured
        and the user is authorized

        .. code-block:: python

            >>> wheel.cmd_async({
                'fun': 'key.finger',
                'match': 'jerry',
                'eauth': 'auto',
                'username': 'saltdev',
                'password': 'saltdev',
            })
            {'jid': '20131219224744416681', 'tag': 'salt/wheel/20131219224744416681'}
        '''
        fun = low.pop('fun')
        return self.asynchronous(fun, low)

    def cmd(self, fun, arg=None, pub_data=None, kwarg=None, print_event=True, full_return=False):
        '''
        Execute a function

        .. code-block:: python

            >>> wheel.cmd('key.finger', ['jerry'])
            {'minions': {'jerry': '5d:f6:79:43:5e:d4:42:3f:57:b8:45:a8:7e:a4:6e:ca'}}
        '''
        return super(WheelClient, self).cmd(fun,
                                            arg,
                                            pub_data,
                                            kwarg,
                                            print_event,
                                            full_return)


Wheel = WheelClient  # for backward-compat<|MERGE_RESOLUTION|>--- conflicted
+++ resolved
@@ -75,14 +75,10 @@
                                                            crypt='clear',
                                                            master_uri=master_uri,
                                                            usage='master_call')
-<<<<<<< HEAD
-        ret = channel.send(load)
-=======
         try:
             ret = channel.send(load)
         finally:
             channel.close()
->>>>>>> 4b898ed6
         if isinstance(ret, collections.Mapping):
             if 'error' in ret:
                 salt.utils.error.raise_error(**ret['error'])
