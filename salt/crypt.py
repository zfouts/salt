'''
The crypt module manages all of the cryptography functions for minions and
masters, encrypting and decrypting payloads, preparing messages, and
authenticating peers
'''

# Import python libs
import os
import sys
import hmac
import hashlib
import logging
import tempfile

# Import Cryptography libs
from Crypto.Cipher import AES

# RSA Support
from Crypto.Hash import MD5
from Crypto.PublicKey import RSA
from Crypto import Random

# Import zeromq libs
import zmq

# Import salt utils
import salt.payload
import salt.utils
from salt.exceptions import AuthenticationError

log = logging.getLogger(__name__)


def gen_keys(keydir, keyname, keysize):
    '''
    Generate a keypair for use with salt
    '''
    base = os.path.join(keydir, keyname)
    priv = '{0}.pem'.format(base)
    pub = '{0}.pub'.format(base)

    privkey = RSA.generate(keysize, Random.new().read)
    pubkey = privkey.publickey()
    cumask = os.umask(191)
    with open(priv, "w") as priv_file:
        priv_file.write(privkey.exportKey())
    os.umask(cumask)
    with open(pub, "w") as pub_file:
        pub_file.write(pubkey.exportKey())
    os.chmod(priv, 256)
    return (pubkey, privkey)


class MasterKeys(dict):
    '''
    The Master Keys class is used to manage the public key pair used for
    authentication by the master.
    '''
    def __init__(self, opts):
        self.opts = opts
        self.pub_path = os.path.join(self.opts['pki_dir'], 'master.pub')
        self.rsa_path = os.path.join(self.opts['pki_dir'], 'master.pem')
        (self.pub_key, self.key) = self.__get_keys()
        self.token = self.__gen_token()

    def __get_keys(self):
        '''
        Returns a key objects for the master
        '''
        key = None
        if os.path.exists(self.rsa_path):
            try:
                key = RSA.importKey(open(self.rsa_path, 'r').read())
            except:
                key = RSA.importKey(open(self.rsa_path, 'r').read(),
                                    passphrase='foo')
            log.debug('Loaded master key: {0}'.format(self.rsa_path))
            pub_key = RSA.importKey(open(self.pub_path, 'r').read())
            log.debug('Loaded master public key: {0}'.format(self.pub_path))
        else:
            log.info('Generating keys: {0}'.format(self.opts['pki_dir']))
<<<<<<< HEAD
            (pubkey, key) = gen_keys(self.opts['pki_dir'], 'master', 4096)
        return (pubkey, key)
=======
            (pub_key, key) = gen_keys(self.opts['pki_dir'], 'master', 4096)
        return (pub_key, key)
>>>>>>> 8b808344

    def __gen_token(self):
        '''
        Generate the authentication token
        '''
<<<<<<< HEAD
        return self.key.sign('salty bacon', Random.new().read)
=======
        return str(self.key.sign('salty bacon', Random.new().read)[0])
>>>>>>> 8b808344

    def get_pub_str(self):
        '''
        Return the string representation of the public key
        '''
        return self.pub_key.exportKey()


class Auth(object):
    '''
    The Auth class provides the sequence for setting up communication with
    the master server from a minion.
    '''
    def __init__(self, opts):
        self.opts = opts
        self.serial = salt.payload.Serial(self.opts)
        self.pub_path = os.path.join(self.opts['pki_dir'], 'minion.pub')
        self.rsa_path = os.path.join(self.opts['pki_dir'], 'minion.pem')
        if 'syndic_master' in self.opts:
            self.mpub = 'syndic_master.pub'
        elif 'alert_master' in self.opts:
            self.mpub = 'monitor_master.pub'
        else:
            self.mpub = 'minion_master.pub'

    def get_keys(self):
        '''
        Returns a key objects for the minion
        '''
        key = None
        if os.path.exists(self.rsa_path):
            try:
                key = RSA.importKey(open(self.rsa_path, 'r').read())
            except:
                key = RSA.importKey(open(self.rsa_path, 'r').read(),
                                    passphrase='foo')
            log.debug('Loaded minion key: {0}'.format(self.rsa_path))
            pub_key = RSA.importKey(open(self.pub_path, 'r').read())
            log.debug('Loaded minion public key: {0}'.format(self.pub_path))
        else:
            log.info('Generating keys: {0}'.format(self.opts['pki_dir']))
<<<<<<< HEAD
            (pubkey, key) = gen_keys(self.opts['pki_dir'], 'minion', 4096)
        return (pubkey, key)
=======
            (pub_key, key) = gen_keys(self.opts['pki_dir'], 'minion', 4096)
        return (pub_key, key)
>>>>>>> 8b808344

    def minion_sign_in_payload(self):
        '''
        Generates the payload used to authenticate with the master
        server. This payload consists of the passed in id_ and the ssh
        public key to encrypt the AES key sent back form the master.
        '''
        payload = {}
        (pub, key) = self.get_keys()
        payload['enc'] = 'clear'
        payload['load'] = {}
        payload['load']['cmd'] = '_auth'
        payload['load']['id'] = self.opts['id']
        payload['load']['pub'] = pub.exportKey()
        return payload

    def decrypt_aes(self, aes):
        '''
        This function is used to decrypt the aes seed phrase returned from
        the master server, the seed phrase is decrypted with the ssh rsa
        host key.

        Pass in the encrypted aes key.
        Returns the decrypted aes seed key, a string
        '''
        log.debug('Decrypting the current master AES key')
        (pub, key) = self.get_keys()
        return key.decrypt(aes)

    def verify_master(self, master_pub, token):
        '''
        Takes the master pubkey and compares it to the saved master pubkey,
        the token is sign with the master private key and must be
        verified successfully to verify that the master has been connected
        to.  The token must verify as signature of the phrase 'salty bacon'
        with the public key.

        Returns a bool
        '''
        m_pub_fn = os.path.join(self.opts['pki_dir'], self.mpub)
        if os.path.isfile(m_pub_fn) and not self.opts['open_mode']:
            local_master_pub = open(m_pub_fn).read()
            if not master_pub == local_master_pub:
                # This is not the last master we connected to
                log.error('The master key has changed, the salt master could '
                          'have been subverted, verify salt master\'s public '
                          'key')
                return False
        else:
            open(m_pub_fn, 'w+').write(master_pub)
        pub = RSA.importKey(master_pub)
<<<<<<< HEAD
        if pub.verify('salty bacon', token):
=======
        if pub.verify('salty bacon', (int(token),)):
>>>>>>> 8b808344
            return True
        log.error('The salt master has failed verification for an unknown '
                  'reason, verify your salt keys')
        return False

    def sign_in(self):
        '''
        Send a sign in request to the master, sets the key information and
        returns a dict containing the master publish interface to bind to
        and the decrypted aes key for transport decryption.
        '''
        auth = {}
        context = zmq.Context()
        socket = context.socket(zmq.REQ)
        socket.connect(self.opts['master_uri'])
        payload = self.serial.dumps(self.minion_sign_in_payload())
        socket.send(payload)
        payload = self.serial.loads(socket.recv())
        if 'load' in payload:
            if 'ret' in payload['load']:
                if not payload['load']['ret']:
                    log.critical(
                        'The Salt Master has rejected this minion\'s public '
                        'key!\nTo repair this issue, delete the public key '
                        'for this minion on the Salt Master and restart this '
                        'minion.\nOr restart the Salt Master in open mode to '
                        'clean out the keys. The Salt Minion will now exit.'
                    )
                    sys.exit(42)
                else:
                    log.error(
                        'The Salt Master has cached the public key for this '
                        'node, this salt minion will wait for %s seconds '
                        'before attempting to re-authenticate',
                        self.opts['acceptance_wait_time']
                    )
                    return 'retry'
        if not self.verify_master(payload['pub_key'], payload['token']):
            m_pub_fn = os.path.join(self.opts['pki_dir'], self.mpub)
            log.critical(
                'The Salt Master server\'s public key did not authenticate!\n'
                'If you are confident that you are connecting to a valid Salt '
                'Master, then remove the master public key and restart the '
                'Salt Minion.\nThe master public key can be found at:\n%s',
                m_pub_fn
            )
            sys.exit(42)
        auth['aes'] = self.decrypt_aes(payload['aes'])
        auth['publish_port'] = payload['publish_port']
        return auth


class Crypticle(object):
    '''
    Authenticated encryption class

    Encryption algorithm: AES-CBC
    Signing algorithm: HMAC-SHA256
    '''

    PICKLE_PAD = 'pickle::'
    AES_BLOCK_SIZE = 16
    SIG_SIZE = hashlib.sha256().digest_size

    def __init__(self, opts, key_string, key_size=192):
        self.keys = self.extract_keys(key_string, key_size)
        self.key_size = key_size
        self.serial = salt.payload.Serial(opts)

    @classmethod
    def generate_key_string(cls, key_size=192):
        key = os.urandom(key_size / 8 + cls.SIG_SIZE)
        return key.encode('base64').replace('\n', '')

    @classmethod
    def extract_keys(cls, key_string, key_size):
        key = key_string.decode('base64')
        assert len(key) == key_size / 8 + cls.SIG_SIZE, 'invalid key'
        return key[:-cls.SIG_SIZE], key[-cls.SIG_SIZE:]

    def encrypt(self, data):
        '''
        encrypt data with AES-CBC and sign it with HMAC-SHA256
        '''
        aes_key, hmac_key = self.keys
        pad = self.AES_BLOCK_SIZE - len(data) % self.AES_BLOCK_SIZE
        data = data + pad * chr(pad)
        iv_bytes = os.urandom(self.AES_BLOCK_SIZE)
        cypher = AES.new(aes_key, AES.MODE_CBC, iv_bytes)
        data = iv_bytes + cypher.encrypt(data)
        sig = hmac.new(hmac_key, data, hashlib.sha256).digest()
        return data + sig

    def decrypt(self, data):
        '''
        verify HMAC-SHA256 signature and decrypt data with AES-CBC
        '''
        aes_key, hmac_key = self.keys
        sig = data[-self.SIG_SIZE:]
        data = data[:-self.SIG_SIZE]
        if hmac.new(hmac_key, data, hashlib.sha256).digest() != sig:
            log.warning('Failed to authenticate message')
            raise AuthenticationError('message authentication failed')
        iv_bytes = data[:self.AES_BLOCK_SIZE]
        data = data[self.AES_BLOCK_SIZE:]
        cypher = AES.new(aes_key, AES.MODE_CBC, iv_bytes)
        data = cypher.decrypt(data)
        return data[:-ord(data[-1])]

    def dumps(self, obj):
        '''
        Serialize and encrypt a python object
        '''
        return self.encrypt(self.PICKLE_PAD + self.serial.dumps(obj))

    def loads(self, data):
        '''
        Decrypt and un-serialize a python object
        '''
        data = self.decrypt(data)
        # simple integrity check to verify that we got meaningful data
        if not data.startswith(self.PICKLE_PAD):
            return {}
        return self.serial.loads(data[len(self.PICKLE_PAD):])


class SAuth(Auth):
    '''
    Set up an object to maintain the standalone authentication session
    with the salt master
    '''
    def __init__(self, opts):
        super(SAuth, self).__init__(opts)
        Random.atfork()
        self.crypticle = self.__authenticate()

    def __authenticate(self):
        '''
        Authenticate with the master, this method breaks the functional
        paradigm, it will update the master information from a fresh sign
        in, signing in can occur as often as needed to keep up with the
        revolving master aes key.
        '''
        creds = self.sign_in()
        if creds == 'retry':
            log.error('Failed to authenticate with the master, verify this'\
                + ' minion\'s public key has been accepted on the salt master')
            sys.exit(2)
        return Crypticle(self.opts, creds['aes'])

    def gen_token(self, clear_tok):
        '''
        Encrypt a string with the minion private key to verify identity
        with the master.
        '''
        (pub, key) = self.get_keys()
<<<<<<< HEAD
        return key.sign(clear_tok, Random.new().read)
=======
        return str(key.sign(clear_tok, Random.new().read)[0])
>>>>>>> 8b808344
<|MERGE_RESOLUTION|>--- conflicted
+++ resolved
@@ -79,23 +79,14 @@
             log.debug('Loaded master public key: {0}'.format(self.pub_path))
         else:
             log.info('Generating keys: {0}'.format(self.opts['pki_dir']))
-<<<<<<< HEAD
-            (pubkey, key) = gen_keys(self.opts['pki_dir'], 'master', 4096)
-        return (pubkey, key)
-=======
             (pub_key, key) = gen_keys(self.opts['pki_dir'], 'master', 4096)
         return (pub_key, key)
->>>>>>> 8b808344
 
     def __gen_token(self):
         '''
         Generate the authentication token
         '''
-<<<<<<< HEAD
-        return self.key.sign('salty bacon', Random.new().read)
-=======
         return str(self.key.sign('salty bacon', Random.new().read)[0])
->>>>>>> 8b808344
 
     def get_pub_str(self):
         '''
@@ -137,13 +128,8 @@
             log.debug('Loaded minion public key: {0}'.format(self.pub_path))
         else:
             log.info('Generating keys: {0}'.format(self.opts['pki_dir']))
-<<<<<<< HEAD
-            (pubkey, key) = gen_keys(self.opts['pki_dir'], 'minion', 4096)
-        return (pubkey, key)
-=======
             (pub_key, key) = gen_keys(self.opts['pki_dir'], 'minion', 4096)
         return (pub_key, key)
->>>>>>> 8b808344
 
     def minion_sign_in_payload(self):
         '''
@@ -195,11 +181,7 @@
         else:
             open(m_pub_fn, 'w+').write(master_pub)
         pub = RSA.importKey(master_pub)
-<<<<<<< HEAD
-        if pub.verify('salty bacon', token):
-=======
         if pub.verify('salty bacon', (int(token),)):
->>>>>>> 8b808344
             return True
         log.error('The salt master has failed verification for an unknown '
                   'reason, verify your salt keys')
@@ -356,8 +338,4 @@
         with the master.
         '''
         (pub, key) = self.get_keys()
-<<<<<<< HEAD
-        return key.sign(clear_tok, Random.new().read)
-=======
-        return str(key.sign(clear_tok, Random.new().read)[0])
->>>>>>> 8b808344
+        return str(key.sign(clear_tok, Random.new().read)[0])